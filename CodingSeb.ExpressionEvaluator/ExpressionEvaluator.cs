/******************************************************************************************************
    Title : ExpressionEvaluator (https://github.com/codingseb/ExpressionEvaluator)
<<<<<<< HEAD
    Version : 1.3.2.0 
    (if last digit is not a zero, the version is an intermediate version and can be unstable)
=======
    Version : 1.3.3.0 
    (if last digit (the forth) is not a zero, the version is an intermediate version and can be unstable)
>>>>>>> 92a4c3f3

    Author : Coding Seb
    Licence : MIT (https://github.com/codingseb/ExpressionEvaluator/blob/master/LICENSE.md)
*******************************************************************************************************/

using System;
using System.Collections;
using System.Collections.Generic;
using System.ComponentModel;
using System.Dynamic;
using System.Globalization;
using System.Linq;
using System.Reflection;
using System.Text;
using System.Text.RegularExpressions;

namespace CodingSeb.ExpressionEvaluator
{
    /// <summary>
    /// This class allow to evaluate a string math or pseudo C# expression 
    /// </summary>
    public class ExpressionEvaluator
    {
        #region Regex declarations

        private static readonly string diactitics = "áàâãåǎăāąæéèêëěēĕėęěìíîïīĭįĳóôõöōŏőøðœùúûüǔũūŭůűųýþÿŷıćĉċčçďđĝğġģĥħĵķĺļľŀłńņňŋñŕŗřśŝşšţťŧŵźżžÁÀÂÃÅǍĂĀĄÆÉÈÊËĚĒĔĖĘĚÌÍÎÏĪĬĮĲÓÔÕÖŌŎŐØÐŒÙÚÛÜǓŨŪŬŮŰŲÝÞŸŶIĆĈĊČÇĎĐĜĞĠĢĤĦĴĶĹĻĽĿŁŃŅŇŊÑŔŖŘŚŜŞŠŢŤŦŴŹŻŽß";
        private static readonly string diactiticsKeywordsRegexPattern = "a-zA-Z_" + diactitics;

        private static readonly Regex varOrFunctionRegEx = new Regex($@"^((?<sign>[+-])|(?<inObject>(?<nullConditional>[?])?\.)?)(?<name>[{ diactiticsKeywordsRegexPattern }][{ diactiticsKeywordsRegexPattern }0-9]*)\s*((?<assignationOperator>(?<assignmentPrefix>[+\-*/%&|^]|<<|>>)?=(?![=>]))|(?<postfixOperator>([+][+]|--)(?![{ diactiticsKeywordsRegexPattern}0-9]))|((?<isgeneric>[<](?>[^<>]+|(?<gentag>[<])|(?<-gentag>[>]))*(?(gentag)(?!))[>])?(?<isfunction>[(])?))", RegexOptions.IgnoreCase | RegexOptions.Compiled);
        private static readonly Regex numberRegex = new Regex(@"^(?<sign>[+-])?\d+(?<hasdecimal>\.?\d+(e[+-]?\d+)?)?(?<type>ul|[fdulm])?", RegexOptions.IgnoreCase);
        private static readonly Regex stringBeginningRegex = new Regex("^(?<interpolated>[$])?(?<escaped>[@])?[\"]");
        private static readonly Regex internalCharRegex = new Regex(@"^['](\\[']|[^'])*[']");
        private static readonly Regex indexingBeginningRegex = new Regex(@"^[?]?\[");
        private static readonly Regex assignationOrPostFixOperatorRegex = new Regex(@"^\s*((?<assignmentPrefix>[+\-*/%&|^]|<<|>>)?=(?![=>])|(?<postfixOperator>([+][+]|--)(?![" + diactiticsKeywordsRegexPattern + @"0-9])))");
        private static readonly Regex genericsDecodeRegex = new Regex("(?<name>[^,<>]+)(?<isgeneric>[<](?>[^<>]+|(?<gentag>[<])|(?<-gentag>[>]))*(?(gentag)(?!))[>])?", RegexOptions.Compiled);
        private static readonly Regex genericsEndOnlyOneTrim = new Regex(@"\s+[>]\s+$");

        private static readonly Regex endOfStringWithDollar = new Regex("^([^\"{\\\\]|\\\\[\\\\\"0abfnrtv])*[\"{]");
        private static readonly Regex endOfStringWithoutDollar = new Regex("^([^\"\\\\]|\\\\[\\\\\"0abfnrtv])*[\"]");
        private static readonly Regex endOfStringWithDollarWithAt = new Regex("^[^\"{]*[\"{]");
        private static readonly Regex endOfStringWithoutDollarWithAt = new Regex("^[^\"]*[\"]");
        private static readonly Regex endOfStringInterpolationRegex = new Regex("^('\"'|[^}\"])*[}\"]");
        private static readonly Regex stringBeginningForEndBlockRegex = new Regex("[$]?[@]?[\"]$");
        private static readonly Regex lambdaExpressionRegex = new Regex($@"^\s*(?<args>(\s*[(]\s*([{ diactiticsKeywordsRegexPattern }][{ diactiticsKeywordsRegexPattern }0-9]*\s*([,]\s*[{diactiticsKeywordsRegexPattern}][{ diactiticsKeywordsRegexPattern}0-9]*\s*)*)?[)])|[{ diactiticsKeywordsRegexPattern}][{ diactiticsKeywordsRegexPattern }0-9]*)\s*=>(?<expression>.*)$", RegexOptions.Singleline);
        private static readonly Regex lambdaArgRegex = new Regex($@"[{ diactiticsKeywordsRegexPattern }][{ diactiticsKeywordsRegexPattern }0-9]*");
        private static readonly Regex initInNewBeginningRegex = new Regex(@"^\s*{");
        private static readonly Regex OtherDimentionArrayInNewBeginningRegex = new Regex(@"^\s*\[");


        // Depending on OptionInlineNamespacesEvaluationActive. Initialized in constructor
<<<<<<< HEAD
        private string CastRegexPattern { get { return $@"^\(\s*(?<typeName>[{ diactiticsKeywordsRegexPattern }][{ diactiticsKeywordsRegexPattern }0-9\{ (OptionInlineNamespacesEvaluationActive ? @"\." : string.Empty) }[\]<>]*[?]?)\s*\)"; } }
        private string InstanceCreationWithNewKeywordRegexPattern { get { return $@"^new\s+(?<name>[{ diactiticsKeywordsRegexPattern }][{ diactiticsKeywordsRegexPattern}0-9{ (OptionInlineNamespacesEvaluationActive ? @"\." : string.Empty) }]*)\s*(?<isgeneric>[<](?>[^<>]+|(?<gentag>[<])|(?<-gentag>[>]))*(?(gentag)(?!))[>])?\s*((?<isfunction>[(])|(?<isArray>\[))?"; } }
        private Regex instanceCreationWithNewKeywordRegex = null;
=======
        private string InstanceCreationWithNewKeywordRegexPattern { get { return $@"^new\s+(?<name>[{ diactiticsKeywordsRegexPattern }][{ diactiticsKeywordsRegexPattern}0-9{ (OptionInlineNamespacesEvaluationActive ? @"\." : string.Empty) }]*)\s*(?<isgeneric>[<](?>[^<>]+|(?<gentag>[<])|(?<-gentag>[>]))*(?(gentag)(?!))[>])?\s*((?<isfunction>[(])|(?<isArray>\[)|(?<isInit>[{{]))?"; } }
        private Regex instanceCreationWithNewKeywordRegex = null;
        private string CastRegexPattern { get { return $@"^\(\s*(?<typeName>[{ diactiticsKeywordsRegexPattern }][{ diactiticsKeywordsRegexPattern }0-9{ (OptionInlineNamespacesEvaluationActive ? @"\." : string.Empty) }\[\]<>]*[?]?)\s*\)"; } }
>>>>>>> 92a4c3f3
        private Regex castRegex = null;

        private static readonly string primaryTypesRegexPattern = @"(?<=^|[^" + diactiticsKeywordsRegexPattern + @"])(?<primaryType>object|string|bool[?]?|byte[?]?|char[?]?|decimal[?]?|double[?]?|short[?]?|int[?]?|long[?]?|sbyte[?]?|float[?]?|ushort[?]?|uint[?]?|void)(?=[^a-zA-Z_]|$)";
        private Regex primaryTypesRegex = new Regex(primaryTypesRegexPattern);

        // To remove comments in scripts based on https://stackoverflow.com/questions/3524317/regex-to-strip-line-comments-from-c-sharp/3524689#3524689
        private static readonly string blockComments = @"/\*(.*?)\*/";
        private static readonly string lineComments = @"//[^\r\n]*";
        private static readonly string stringsIgnore = @"""((\\[^\n]|[^""\n])*)""";
        private static readonly string verbatimStringsIgnore = @"@(""[^""]*"")+";
        private static readonly Regex removeCommentsRegex = new Regex($"{blockComments}|{lineComments}|{stringsIgnore}|{verbatimStringsIgnore}", RegexOptions.Singleline);
        private static readonly Regex newLineCharsRegex = new Regex(@"\r\n|\r|\n");

        // For script only
        private static readonly Regex blockKeywordsBeginningRegex = new Regex(@"^\s*(?<keyword>while|for|foreach|if|else\s+if|catch)\s*[(]", RegexOptions.IgnoreCase);
        private static readonly Regex foreachParenthisEvaluationRegex = new Regex(@"^\s*(?<variableName>[" + diactiticsKeywordsRegexPattern + @"][" + diactiticsKeywordsRegexPattern + @"0-9]*)\s+(?<in>in)\s+(?<collection>.*)", RegexOptions.IgnoreCase);
        private static readonly Regex blockKeywordsWithoutParenthesesBeginningRegex = new Regex(@"^\s*(?<keyword>else|do|try|finally)(?![" + diactiticsKeywordsRegexPattern + @"0-9])", RegexOptions.IgnoreCase);
        private static readonly Regex blockBeginningRegex = new Regex(@"^\s*[{]");
        private static readonly Regex returnKeywordRegex = new Regex(@"^return(\s+|\()", RegexOptions.IgnoreCase | RegexOptions.Singleline);
        private static readonly Regex nextIsEndOfExpressionRegex = new Regex(@"^\s*[;]");

        #endregion

        #region enums (Operators, if else blocks states)

        private enum ExpressionOperator
        {
            Plus,
            Minus,
            UnaryPlus,
            UnaryMinus,
            Multiply,
            Divide,
            Modulo,
            Lower,
            Greater,
            Equal,
            LowerOrEqual,
            GreaterOrEqual,
            Is,
            NotEqual,
            LogicalNegation,
            ConditionalAnd,
            ConditionalOr,
            LogicalAnd,
            LogicalOr,
            LogicalXor,
            ShiftBitsLeft,
            ShiftBitsRight,
            NullCoalescing,
            Cast,
            Indexing,
            IndexingWithNullConditional,
        }

        private enum IfBlockEvaluatedState
        {
            NoBlockEvaluated,
            If,
            ElseIf
        }

        private enum TryBlockEvaluatedState
        {
            NoBlockEvaluated,
            Try,
            Catch
        }

        #endregion

        #region Dictionaries declarations (Primary types, number suffix, escaped chars, operators management, default vars and functions)

        private static readonly Dictionary<string, Type> primaryTypesDict = new Dictionary<string, Type>()
        {
            { "object", typeof(object) },
            { "string", typeof(string) },
            { "bool", typeof(bool) },
            { "bool?", typeof(bool?) },
            { "byte", typeof(byte) },
            { "byte?", typeof(byte?) },
            { "char", typeof(char) },
            { "char?", typeof(char?) },
            { "decimal", typeof(decimal) },
            { "decimal?", typeof(decimal?) },
            { "double", typeof(double) },
            { "double?", typeof(double?) },
            { "short", typeof(short) },
            { "short?", typeof(short?) },
            { "int", typeof(int) },
            { "int?", typeof(int?) },
            { "long", typeof(long) },
            { "long?", typeof(long?) },
            { "sbyte", typeof(sbyte) },
            { "sbyte?", typeof(sbyte?) },
            { "float", typeof(float) },
            { "float?", typeof(float?) },
            { "ushort", typeof(ushort) },
            { "ushort?", typeof(ushort?) },
            { "uint", typeof(uint) },
            { "uint?", typeof(uint?) },
            { "ulong", typeof(ulong) },
            { "ulong?", typeof(ulong?) },
            { "void", typeof(void) }
        };

        private static Dictionary<string, Func<string, object>> numberSuffixToParse = new Dictionary<string, Func<string, object>>(StringComparer.OrdinalIgnoreCase) // Always Case insensitive, like in C#
        {
            { "f", number => float.Parse(number, NumberStyles.Any, CultureInfo.InvariantCulture) },
            { "d", number => double.Parse(number, NumberStyles.Any, CultureInfo.InvariantCulture) },
            { "u", number => uint.Parse(number, NumberStyles.Any, CultureInfo.InvariantCulture) },
            { "l", number => long.Parse(number, NumberStyles.Any, CultureInfo.InvariantCulture) },
            { "ul", number => ulong.Parse(number, NumberStyles.Any, CultureInfo.InvariantCulture) },
            { "m", number => decimal.Parse(number, NumberStyles.Any, CultureInfo.InvariantCulture) }
        };

        private static Dictionary<char, string> stringEscapedCharDict = new Dictionary<char, string>()
        {
            { '\\', @"\" },
            { '"', "\"" },
            { '0', "\0" },
            { 'a', "\a" },
            { 'b', "\b" },
            { 'f', "\f" },
            { 'n', "\n" },
            { 'r', "\r" },
            { 't', "\t" },
            { 'v', "\v" }
        };

        private static Dictionary<char, char> charEscapedCharDict = new Dictionary<char, char>()
        {
            { '\\', '\\' },
            { '\'', '\'' },
            { '0', '\0' },
            { 'a', '\a' },
            { 'b', '\b' },
            { 'f', '\f' },
            { 'n', '\n' },
            { 'r', '\r' },
            { 't', '\t' },
            { 'v', '\v' }
        };

        private Dictionary<string, ExpressionOperator> operatorsDictionary = new Dictionary<string, ExpressionOperator>(StringComparer.Ordinal)
        {
            { "+", ExpressionOperator.Plus },
            { "-", ExpressionOperator.Minus },
            { "*", ExpressionOperator.Multiply },
            { "/", ExpressionOperator.Divide },
            { "%", ExpressionOperator.Modulo },
            { "<", ExpressionOperator.Lower },
            { ">", ExpressionOperator.Greater },
            { "<=", ExpressionOperator.LowerOrEqual },
            { ">=", ExpressionOperator.GreaterOrEqual },
            { "is", ExpressionOperator.Is },
            { "==", ExpressionOperator.Equal },
            { "!=", ExpressionOperator.NotEqual },
            { "&&", ExpressionOperator.ConditionalAnd },
            { "||", ExpressionOperator.ConditionalOr },
            { "!", ExpressionOperator.LogicalNegation },
            { "&", ExpressionOperator.LogicalAnd },
            { "|", ExpressionOperator.LogicalOr },
            { "^", ExpressionOperator.LogicalXor },
            { "<<", ExpressionOperator.ShiftBitsLeft },
            { ">>", ExpressionOperator.ShiftBitsRight },
            { "??", ExpressionOperator.NullCoalescing },
        };

        private static Dictionary<ExpressionOperator, bool> leftOperandOnlyOperatorsEvaluationDictionary = new Dictionary<ExpressionOperator, bool>()
        {
        };

        private static Dictionary<ExpressionOperator, bool> rightOperandOnlyOperatorsEvaluationDictionary = new Dictionary<ExpressionOperator, bool>()
        {
            {ExpressionOperator.LogicalNegation, true },
            {ExpressionOperator.UnaryPlus, true },
            {ExpressionOperator.UnaryMinus, true }
        };

        private static List<Dictionary<ExpressionOperator, Func<dynamic, dynamic, object>>> operatorsEvaluations =
            new List<Dictionary<ExpressionOperator, Func<dynamic, dynamic, object>>>()
        {
            new Dictionary<ExpressionOperator, Func<dynamic, dynamic, object>>()
            {
                {ExpressionOperator.Indexing, (dynamic left, dynamic right) => 
                    {
                        Type type = ((object)left).GetType();

                        if(left is IDictionary<string, object> dictionaryLeft)
                            return dictionaryLeft[right];
                        else if(type.GetMethod("Item", new Type[] { ((object)right).GetType() }) is MethodInfo methodInfo)
                        {
                            return methodInfo.Invoke(left, new object[] { right });
                        }


                        return left[right];
                    }
                },
                {ExpressionOperator.IndexingWithNullConditional, (dynamic left, dynamic right) => left is IDictionary<string,object> dictionaryLeft ? dictionaryLeft[right] : left?[right] },
            },
            new Dictionary<ExpressionOperator, Func<dynamic, dynamic, object>>()
            {
                {ExpressionOperator.UnaryPlus, (dynamic left, dynamic right) => +right },
                {ExpressionOperator.UnaryMinus, (dynamic left, dynamic right) => -right },
                {ExpressionOperator.LogicalNegation, (dynamic left, dynamic right) => !right },
                {ExpressionOperator.Cast, (dynamic left, dynamic right) => ChangeType(right, left) },
            },
            new Dictionary<ExpressionOperator, Func<dynamic, dynamic, object>>()
            {
                {ExpressionOperator.Multiply, (dynamic left, dynamic right) => left * right },
                {ExpressionOperator.Divide, (dynamic left, dynamic right) => left / right },
                {ExpressionOperator.Modulo, (dynamic left, dynamic right) => left % right },
            },
            new Dictionary<ExpressionOperator, Func<dynamic, dynamic, object>>()
            {
                {ExpressionOperator.Plus, (dynamic left, dynamic right) => left + right  },
                {ExpressionOperator.Minus, (dynamic left, dynamic right) => left - right },
            },
            new Dictionary<ExpressionOperator, Func<dynamic, dynamic, object>>()
            {
                {ExpressionOperator.ShiftBitsLeft, (dynamic left, dynamic right) => left << right },
                {ExpressionOperator.ShiftBitsRight, (dynamic left, dynamic right) => left >> right },
            },
            new Dictionary<ExpressionOperator, Func<dynamic, dynamic, object>>()
            {
                {ExpressionOperator.Lower, (dynamic left, dynamic right) => left < right },
                {ExpressionOperator.Greater, (dynamic left, dynamic right) => left > right },
                {ExpressionOperator.LowerOrEqual, (dynamic left, dynamic right) => left <= right },
                {ExpressionOperator.GreaterOrEqual, (dynamic left, dynamic right) => left >= right },
                {ExpressionOperator.Is, (dynamic left, dynamic right) => left != null && (((ClassOrTypeName)right).Type).IsAssignableFrom(left.GetType()) },
            },
            new Dictionary<ExpressionOperator, Func<dynamic, dynamic, object>>()
            {
                {ExpressionOperator.Equal, (dynamic left, dynamic right) => left == right },
                {ExpressionOperator.NotEqual, (dynamic left, dynamic right) => left != right },
            },
            new Dictionary<ExpressionOperator, Func<dynamic, dynamic, object>>()
            {
                {ExpressionOperator.LogicalAnd, (dynamic left, dynamic right) => left & right },
            },
            new Dictionary<ExpressionOperator, Func<dynamic, dynamic, object>>()
            {
                {ExpressionOperator.LogicalXor, (dynamic left, dynamic right) => left ^ right },
            },
            new Dictionary<ExpressionOperator, Func<dynamic, dynamic, object>>()
            {
                {ExpressionOperator.LogicalOr, (dynamic left, dynamic right) => left | right },
            },
            new Dictionary<ExpressionOperator, Func<dynamic, dynamic, object>>()
            {
                {ExpressionOperator.ConditionalAnd, (dynamic left, dynamic right) => left && right },
            },
            new Dictionary<ExpressionOperator, Func<dynamic, dynamic, object>>()
            {
                {ExpressionOperator.ConditionalOr, (dynamic left, dynamic right) => left || right },
            },
            new Dictionary<ExpressionOperator, Func<dynamic, dynamic, object>>()
            {
                {ExpressionOperator.NullCoalescing, (dynamic left, dynamic right) => left ?? right },
            },
        };

        private Dictionary<string, object> defaultVariables = new Dictionary<string, object>(StringComparer.Ordinal)
        {
            { "Pi", Math.PI },
            { "E", Math.E },
            { "null", null},
            { "true", true },
            { "false", false },
        };

        private Dictionary<string, Func<double, double>> simpleDoubleMathFuncsDictionary = new Dictionary<string, Func<double, double>>(StringComparer.Ordinal)
        {
            { "Abs", Math.Abs },
            { "Acos", Math.Acos },
            { "Asin", Math.Asin },
            { "Atan", Math.Atan },
            { "Ceiling", Math.Ceiling },
            { "Cos", Math.Cos },
            { "Cosh", Math.Cosh },
            { "Exp", Math.Exp },
            { "Floor", Math.Floor },
            { "Log10", Math.Log10 },
            { "Sin", Math.Sin },
            { "Sinh", Math.Sinh },
            { "Sqrt", Math.Sqrt },
            { "Tan", Math.Tan },
            { "Tanh", Math.Tanh },
            { "Truncate", Math.Truncate },
        };

        private Dictionary<string, Func<double, double, double>> doubleDoubleMathFuncsDictionary = new Dictionary<string, Func<double, double, double>>(StringComparer.Ordinal)
        {
            { "Atan2", Math.Atan2 },
            { "IEEERemainder", Math.IEEERemainder },
            { "Log", Math.Log },
            { "Pow", Math.Pow },
        };

        private Dictionary<string, Func<ExpressionEvaluator, List<string>, object>> complexStandardFuncsDictionary = new Dictionary<string, Func<ExpressionEvaluator, List<string>, object>>(StringComparer.Ordinal)
        {
            { "Array", (self, args) => args.ConvertAll(arg => self.Evaluate(arg)).ToArray() },
            { "ArrayOfType", (self, args) =>
                {
                    Array sourceArray = args.Skip(1).Select(arg => self.Evaluate(arg)).ToArray();
                    Array typedArray = Array.CreateInstance((Type)self.Evaluate(args[0]), sourceArray.Length);
                    Array.Copy(sourceArray, typedArray, sourceArray.Length);

                    return typedArray;
                }
            },
            { "Avg", (self, args) => args.ConvertAll(arg => Convert.ToDouble(self.Evaluate(arg))).Sum() / args.Count },
            { "default", (self, args) =>
                {
                    object argValue = self.Evaluate(args[0]);

                    if (argValue is ClassOrTypeName classOrTypeName)
                        return Activator.CreateInstance(classOrTypeName.Type);
                    else
                        return null;
                }
            },
            //{ "if", (self, args) => (bool)self.Evaluate(args[0]) ? self.Evaluate(args[1]) : self.Evaluate(args[2]) },
            { "in", (self, args) => args.Skip(1).ToList().ConvertAll(arg => self.Evaluate(arg)).Contains(self.Evaluate(args[0])) },
            { "List", (self, args) => args.ConvertAll(arg => self.Evaluate(arg)) },
            { "ListOfType", (self, args) =>
                {
                    Type type = (Type)self.Evaluate(args[0]);
                    Array sourceArray = args.Skip(1).Select(arg => self.Evaluate(arg)).ToArray();
                    Array typedArray = Array.CreateInstance(type, sourceArray.Length);
                    Array.Copy(sourceArray, typedArray, sourceArray.Length);

                    Type typeOfList = typeof(List<>).MakeGenericType(type);

                    object list = Activator.CreateInstance(typeOfList);

                    typeOfList.GetMethod("AddRange").Invoke(list, new object[]{ typedArray });

                    return list;
                }
            },
            { "Max", (self, args) => args.ConvertAll(arg => Convert.ToDouble(self.Evaluate(arg))).Max() },
            { "Min", (self, args) => args.ConvertAll(arg => Convert.ToDouble(self.Evaluate(arg))).Min() },
            { "new", (self, args) =>
                {
                    List<object> cArgs = args.ConvertAll(arg => self.Evaluate(arg));
                    return Activator.CreateInstance((cArgs[0] as ClassOrTypeName).Type, cArgs.Skip(1).ToArray());
                }
            },
            { "Round", (self, args) =>
                {
                    if(args.Count == 3)
                        return Math.Round(Convert.ToDouble(self.Evaluate(args[0])), (int)(self.Evaluate(args[1])), (MidpointRounding)self.Evaluate(args[2]));
                    else if(args.Count == 2)
                    {
                        object arg2 = self.Evaluate(args[1]);

                        if(arg2 is MidpointRounding midpointRounding)
                            return Math.Round(Convert.ToDouble(self.Evaluate(args[0])), midpointRounding);
                        else
                            return Math.Round(Convert.ToDouble(self.Evaluate(args[0])), (int)arg2);
                    }
                    else if(args.Count == 1)
                        return Math.Round(Convert.ToDouble(self.Evaluate(args[0])));
                    else
                        throw new ArgumentException();

                }
            },
            { "Sign", (self, args) => Math.Sign(Convert.ToDouble(self.Evaluate(args[0]))) },
            { "typeof", (self, args) => ((ClassOrTypeName)self.Evaluate(args[0])).Type },
        };

        #endregion

        #region Assemblies, Namespaces and types lists

        /// <summary>
        /// All assemblies needed to resolves Types
        /// by default all Assemblies loaded in the current AppDomain
        /// </summary>
        public List<Assembly> Assemblies { get; set; } = new List<Assembly>();

        /// <summary>
        /// All Namespaces Where to find types
        /// </summary>
        public List<string> Namespaces { get; set; } = new List<string>()
        {
            "System",
            "System.Linq",
            "System.IO",
            "System.Text",
            "System.Text.RegularExpressions",
            "System.ComponentModel",
            "System.Dynamic",
            "System.Collections",
            "System.Collections.Generic",
            "System.Collections.Specialized",
            "System.Globalization"
        };

        /// <summary>
        /// To add or remove specific types to manage in expression.
        /// </summary>
        public List<Type> Types { get; set; } = new List<Type>();

        /// <summary>
        /// A list of type to block an keep un usable in Expression Evaluation for security purpose
        /// </summary>
        public List<Type> TypesToBlock { get; set; } = new List<Type>();

        /// <summary>
        /// A list of statics types where to find extensions methods
        /// </summary>
        public List<Type> StaticTypesForExtensionsMethods { get; set; } = new List<Type>()
        {
            typeof(Enumerable) // For Linq extension methods
        };

        #endregion

        #region Options

        private bool optionCaseSensitiveEvaluationActive = true;

        /// <summary>
        /// If <c>true</c> all evaluation are case sensitives.
        /// If <c>false</c> evaluations are case insensitive.
        /// By default = true
        /// </summary>
        public bool OptionCaseSensitiveEvaluationActive
        {
            get { return optionCaseSensitiveEvaluationActive; }
            set
            {
                optionCaseSensitiveEvaluationActive = value;
                Variables = Variables;
                operatorsDictionary = new Dictionary<string, ExpressionOperator>(operatorsDictionary, StringComparerForCasing);
                defaultVariables = new Dictionary<string, object>(defaultVariables, StringComparerForCasing);
                simpleDoubleMathFuncsDictionary = new Dictionary<string, Func<double, double>>(simpleDoubleMathFuncsDictionary, StringComparerForCasing);
                doubleDoubleMathFuncsDictionary = new Dictionary<string, Func<double, double, double>>(doubleDoubleMathFuncsDictionary, StringComparerForCasing);
                complexStandardFuncsDictionary = new Dictionary<string, Func<ExpressionEvaluator, List<string>, object>>(complexStandardFuncsDictionary, StringComparerForCasing);
                instanceCreationWithNewKeywordRegex = new Regex(InstanceCreationWithNewKeywordRegexPattern, (optionCaseSensitiveEvaluationActive ? RegexOptions.None : RegexOptions.IgnoreCase));
                primaryTypesRegex = new Regex(primaryTypesRegexPattern, (optionCaseSensitiveEvaluationActive ? RegexOptions.None : RegexOptions.IgnoreCase));
            }
        }

        private StringComparer StringComparerForCasing
        {
            get
            {
                return OptionCaseSensitiveEvaluationActive ? StringComparer.Ordinal : StringComparer.OrdinalIgnoreCase;
            }
        }

        /// <summary>
        /// if <c>true</c> allow to add the prefix Fluid or Fluent before void methods names to return back the instance on which the method is call.
        /// if <c>false</c> unactive this functionality.
        /// By default : true
        /// </summary>
        public bool OptionFluidPrefixingActive { get; set; } = true;

        private bool optionInlineNamespacesEvaluationActive = true;

        /// <summary>
        /// if <c>true</c> allow the use of inline namespace (Can be slow, and is less secure). 
        /// if <c>false</c> unactive inline namespace (only namespaces in Namespaces list are available). 
        /// By default : true
        /// </summary>
        public bool OptionInlineNamespacesEvaluationActive
        {
            get { return optionInlineNamespacesEvaluationActive; }
            set
            {
                optionInlineNamespacesEvaluationActive = value;
                instanceCreationWithNewKeywordRegex = new Regex(InstanceCreationWithNewKeywordRegexPattern, (optionCaseSensitiveEvaluationActive ? RegexOptions.None : RegexOptions.IgnoreCase));
                castRegex = new Regex(CastRegexPattern, (optionCaseSensitiveEvaluationActive ? RegexOptions.None : RegexOptions.IgnoreCase));
            }
        }

        /// <summary>
        /// if <c>true</c> allow the use of inline namespace (Can be slow, and is less secure). 
        /// if <c>false</c> unactive inline namespace (only namespaces in Namespaces list are available). 
        /// By default : true
        /// </summary>
        public bool OptionInlineNamespacesEvaluationActive
        {
            get { return optionInlineNamespacesEvaluationActive; }
            set
            {
                optionInlineNamespacesEvaluationActive = value;
                instanceCreationWithNewKeywordRegex = new Regex(InstanceCreationWithNewKeywordRegexPattern, (optionCaseSensitiveEvaluationActive ? RegexOptions.None : RegexOptions.IgnoreCase));
                castRegex = new Regex(CastRegexPattern, (optionCaseSensitiveEvaluationActive ? RegexOptions.None : RegexOptions.IgnoreCase));
            }
        }

        private Func<ExpressionEvaluator, List<string>, object> newMethodMem;

        /// <summary>
        /// if <c>true</c> allow to create instance of object with the Default function new(ClassNam,...).
        /// if <c>false</c> unactive this functionality.
        /// By default : true
        /// </summary>
        public bool OptionNewFunctionEvaluationActive
        {
            get
            {
                return complexStandardFuncsDictionary.ContainsKey("new");
            }
            set
            {
                if (value && !complexStandardFuncsDictionary.ContainsKey("new"))
                    complexStandardFuncsDictionary["new"] = newMethodMem;
                else if (!value && complexStandardFuncsDictionary.ContainsKey("new"))
                {
                    newMethodMem = complexStandardFuncsDictionary["new"];
                    complexStandardFuncsDictionary.Remove("new");
                }
            }
        }

        /// <summary>
        /// if <c>true</c> allow to create instance of object with the C# syntax new ClassName(...).
        /// if <c>false</c> unactive this functionality.
        /// By default : true
        /// </summary>
        public bool OptionNewKeywordEvaluationActive { get; set; } = true;

        /// <summary>
        /// if <c>true</c> allow to call static methods on classes.
        /// if <c>false</c> unactive this functionality.
        /// By default : true
        /// </summary>
        public bool OptionStaticMethodsCallActive { get; set; } = true;

        /// <summary>
        /// if <c>true</c> allow to get static properties on classes
        /// if <c>false</c> unactive this functionality.
        /// By default : true
        /// </summary>
        public bool OptionStaticProperiesGetActive { get; set; } = true;

        /// <summary>
        /// if <c>true</c> allow to call instance methods on objects.
        /// if <c>false</c> unactive this functionality.
        /// By default : true
        /// </summary>
        public bool OptionInstanceMethodsCallActive { get; set; } = true;

        /// <summary>
        /// if <c>true</c> allow to get instance properties on objects
        /// if <c>false</c> unactive this functionality.
        /// By default : true
        /// </summary>
        public bool OptionInstanceProperiesGetActive { get; set; } = true;

        /// <summary>
        /// if <c>true</c> allow to get object at index or key like IndexedObject[indexOrKey]
        /// if <c>false</c> unactive this functionality.
        /// By default : true
        /// </summary>
        public bool OptionIndexingActive { get; set; } = true;

        /// <summary>
        /// if <c>true</c> allow string interpretation with ""
        /// if <c>false</c> unactive this functionality.
        /// By default : true
        /// </summary>
        public bool OptionStringEvaluationActive { get; set; } = true;

        /// <summary>
        /// if <c>true</c> allow char interpretation with ''
        /// if <c>false</c> unactive this functionality.
        /// By default : true
        /// </summary>
        public bool OptionCharEvaluationActive { get; set; } = true;

        /// <summary>
        /// If <c>true</c> Evaluate function is callables in an expression. If <c>false</c> Evaluate is not callable.
        /// By default : true 
        /// if set to false for security (also ensure that ExpressionEvaluator type is in TypesToBlock list)
        /// </summary>
        public bool OptionEvaluateFunctionActive { get; set; } = true;

        /// <summary>
        /// If <c>true</c> allow to assign a value to a variable in the Variable disctionary with (=, +=, -=, *=, /=, %=, &=, |=, ^=, <<=, >>=, ++ or --)
        /// If <c>false</c> unactive this functionality
        /// By default : true
        /// </summary>
        public bool OptionVariableAssignationActive { get; set; } = true;

        /// <summary>
        /// If <c>true</c> allow to set/modify a property or a field value with (=, +=, -=, *=, /=, %=, &=, |=, ^=, <<=, >>=, ++ or --)
        /// If <c>false</c> unactive this functionality
        /// By default : true
        /// </summary>
        public bool OptionPropertyOrFieldSetActive { get; set; } = true;

        /// <summary>
        /// If <c>true</c> allow to assign a indexed element like Collections, List, Arrays and Dictionaries with (=, +=, -=, *=, /=, %=, &=, |=, ^=, <<=, >>=, ++ or --)
        /// If <c>false</c> unactive this functionality
        /// By default : true
        /// </summary>
        public bool OptionIndexingAssignationActive { get; set; } = true;

        /// <summary>
        /// If <c>true</c> ScriptEvaluate function is callables in an expression. If <c>false</c> Evaluate is not callable.
        /// By default : true 
        /// if set to false for security (also ensure that ExpressionEvaluator type is in TypesToBlock list)
        /// </summary>
        public bool OptionScriptEvaluateFunctionActive { get; set; } = true;

        /// <summary>
        /// If <c>ReturnAutomaticallyLastEvaluatedExpression</c> ScriptEvaluate return automatically the last evaluated expression if no return keyword is met.
        /// If <c>ReturnNull</c> return null if no return keyword is met.
        /// If <c>ThrowSyntaxException</c> a exception is throw if no return keyword is met.
        /// By default : ReturnAutomaticallyLastEvaluatedExpression;
        /// </summary>
        public OptionOnNoReturnKeywordFoundInScriptAction OptionOnNoReturnKeywordFoundInScriptAction { get; set; } = OptionOnNoReturnKeywordFoundInScriptAction.ReturnAutomaticallyLastEvaluatedExpression;

        #endregion

        #region Reflection flags

        private BindingFlags InstanceBindingFlag
        {
            get
            {
                BindingFlags flag = BindingFlags.Default | BindingFlags.Public | BindingFlags.Instance;

                if (!OptionCaseSensitiveEvaluationActive)
                    flag |= BindingFlags.IgnoreCase;

                return flag;
            }
        }

        public BindingFlags StaticBindingFlag
        {
            get
            {
                BindingFlags flag = BindingFlags.Default | BindingFlags.Public | BindingFlags.Static;

                if (!OptionCaseSensitiveEvaluationActive)
                    flag |= BindingFlags.IgnoreCase;

                return flag;
            }
        }

        #endregion

        #region Custom and on the fly variables and methods

        private Dictionary<string, object> variables = new Dictionary<string, object>(StringComparer.Ordinal);

        /// <summary>
        /// The Values of the variable use in the expressions
        /// </summary>
        public Dictionary<string, object> Variables
        {
            get { return variables; }
            set { variables = value == null ? new Dictionary<string, object>() : new Dictionary<string, object>(value, StringComparerForCasing); }
        }

        /// <summary>
        /// Is Fired when no internal variable is found for a variable name.
        /// Allow to define a variable and the corresponding value on the fly.
        /// </summary>
        public event EventHandler<VariableEvaluationEventArg> EvaluateVariable;

        /// <summary>
        /// Is Fired when no internal function is found for a variable name.
        /// Allow to define a function and the corresponding value on the fly.
        /// </summary>
        public event EventHandler<FunctionEvaluationEventArg> EvaluateFunction;

        #endregion

        #region Constructors

        /// <summary>
        /// Default Constructor
        /// </summary>
        public ExpressionEvaluator()
        {
            Assemblies.AddRange(AppDomain.CurrentDomain.GetAssemblies());
            instanceCreationWithNewKeywordRegex = new Regex(InstanceCreationWithNewKeywordRegexPattern);
            castRegex = new Regex(CastRegexPattern);
        }

        /// <summary>
        /// Constructor with variable initialize
        /// </summary>
        /// <param name="variables">The Values of the variable use in the expressions</param>
        public ExpressionEvaluator(Dictionary<string, object> variables) : this()
        {
            Variables = variables;
        }

        #endregion

        #region Main evaluate methods (Expressions and scripts ==> public)

        private bool inScript = false;
        private bool optionInlineNamespacesEvaluationActive = true;

        /// <summary>
        /// Evaluate a script (multiple expressions separated by semicolon)
        /// Support Assignation with [=] (for simple variable write in the Variables dictionary)
        /// support also if, else if, else while and for keywords
        /// </summary>
        /// <typeparam name="T">The type in which to cast the result of the expression</typeparam>
        /// <param name="script">the script to evaluate</param>
        /// <returns>The result of the last evaluated expression</returns>
        public T ScriptEvaluate<T>(string script)
        {
            return (T)ScriptEvaluate(script);
        }

        /// <summary>
        /// Evaluate a script (multiple expressions separated by semicolon)
        /// Support Assignation with [=] (for simple variable write in the Variables dictionary)
        /// support also if, else if, else while and for keywords
        /// </summary>
        /// <param name="script">the script to evaluate</param>
        /// <returns>The result of the last evaluated expression</returns>
        public object ScriptEvaluate(string script)
        {
            inScript = true;
            try
            {
                bool isReturn = false;
                bool isBreak = false;
                bool isContinue = false;

                object result = ScriptEvaluate(script, ref isReturn, ref isBreak, ref isContinue);

                if (isBreak)
                    throw new ExpressionEvaluatorSyntaxErrorException("[break] keyword executed outside a loop");
                else if (isContinue)
                    throw new ExpressionEvaluatorSyntaxErrorException("[continue] keyword executed outside a loop");
                else
                    return result;
            }
            finally
            {
                inScript = false;
            }
        }

        private object ScriptEvaluate(string script, ref bool valueReturned, ref bool breakCalled, ref bool continueCalled)
        {
            object lastResult = null;
            bool isReturn = valueReturned;
            bool isBreak = breakCalled;
            bool isContinue = continueCalled;
            int startOfExpression = 0;
            IfBlockEvaluatedState ifBlockEvaluatedState = IfBlockEvaluatedState.NoBlockEvaluated;
            TryBlockEvaluatedState tryBlockEvaluatedState = TryBlockEvaluatedState.NoBlockEvaluated;
            List<List<string>> ifElseStatementsList = new List<List<string>>();
            List<List<string>> tryStatementsList = new List<List<string>>();

            object ManageJumpStatementsOrExpressionEval(string expression)
            {
                string baseExpression = expression;
                object result = null;

                expression = expression.Trim();

                string expressionToTest = OptionCaseSensitiveEvaluationActive ? expression : expression.ToLower();

                if (expressionToTest.Equals("break"))
                {
                    isBreak = true;
                    return lastResult;
                }

                if (expressionToTest.Equals("continue"))
                {
                    isContinue = true;
                    return lastResult;
                }

                if(expressionToTest.StartsWith("throw "))
                {
                    throw Evaluate(expressionToTest.Remove(0, 6)) as Exception;
                }

                expression = returnKeywordRegex.Replace(expression, match =>
                {
                    if (OptionCaseSensitiveEvaluationActive && !match.Value.StartsWith("return"))
                        return match.Value;

                    isReturn = true;
                    return match.Value.Contains("(") ? "(" : string.Empty;
                });

                result = Evaluate(expression);

                return result;
            }

            object ScriptExpressionEvaluate(ref int index)
            {
                string expression = script.Substring(startOfExpression, index - startOfExpression);

                startOfExpression = index + 1;

                return ManageJumpStatementsOrExpressionEval(expression);
            }

            bool TryParseStringAndParenthisAndCurlyBrackets(ref int index)
            {
                bool parsed = true;
                Match internalStringMatch = stringBeginningRegex.Match(script.Substring(index));

                if (internalStringMatch.Success)
                {
                    string innerString = internalStringMatch.Value + GetCodeUntilEndOfString(script.Substring(index + internalStringMatch.Length), internalStringMatch);
                    index += innerString.Length - 1;
                }
                else if (script[index] == '(')
                {
                    index++;
                    GetExpressionsBetweenParenthesesOrOtherImbricableBrackets(script, ref index, false);
                }
                else if (script[index] == '{')
                {
                    index++;
                    GetScriptBetweenCurlyBrackets(script, ref index);
                }
                else
                {
                    Match charMatch = internalCharRegex.Match(script.Substring(index));

                    if (charMatch.Success)
                        index += charMatch.Length;

                    parsed = false;
                }

                return parsed;
            }

            void ExecuteIfList()
            {
                if (ifElseStatementsList.Count > 0)
                {
                    string ifScript = ifElseStatementsList.Find(statement => (bool)ManageJumpStatementsOrExpressionEval(statement[0]))?[1];

                    if (!string.IsNullOrEmpty(ifScript))
                        lastResult = ScriptEvaluate(ifScript, ref isReturn, ref isBreak, ref isContinue);

                    ifElseStatementsList.Clear();
                }
            }

            void ExecuteTryList()
            {
                if(tryStatementsList.Count > 0)
                {
                    if(tryStatementsList.Count == 1)
                    {
                        throw new ExpressionEvaluatorSyntaxErrorException("a try statement need at least one catch or one finally statement.");
                    }

                    try
                    {
                        lastResult = ScriptEvaluate(tryStatementsList[0][0], ref isReturn, ref isBreak, ref isContinue);
                    }
                    catch(Exception exception)
                    {
                        bool atLeasOneCatch = false;

                        foreach (List<string> catchStatement in tryStatementsList.Skip(1).TakeWhile(e => e[0].Equals("catch")))
                        {
                            if (catchStatement[1] != null)
                            {
                                string[] exceptionVariable = catchStatement[1].ToString().Trim().Split(new char[] { ' ' }, StringSplitOptions.RemoveEmptyEntries);

                                string exceptionName = exceptionVariable[0];

                                if (exceptionVariable.Length >= 2)
                                {
                                    if (!((ClassOrTypeName)Evaluate(exceptionVariable[0])).Type.IsAssignableFrom(exception.GetType()))
                                        continue;

                                    exceptionName = exceptionVariable[1];
                                }

                                Variables[exceptionName] = exception;
                            }

                            lastResult = ScriptEvaluate(catchStatement[2], ref isReturn, ref isBreak, ref isContinue);
                            atLeasOneCatch = true;
                            break;
                        }

                        if(!atLeasOneCatch)
                        {
                            throw exception;
                        }
                    }
                    finally
                    {
                        if(tryStatementsList.Last()[0].Equals("finally"))
                        {
                            lastResult = ScriptEvaluate(tryStatementsList.Last()[1], ref isReturn, ref isBreak, ref isContinue);
                        }
                    }

                    tryStatementsList.Clear();
                }
            }

            void ExecuteBlocksStacks()
            {
                ExecuteTryList();
                ExecuteIfList();
            }

            int i = 0;

            while (!isReturn && !isBreak && !isContinue && i < script.Length)
            {
                Match blockKeywordsBeginingMatch = null;
                Match blockKeywordsWithoutParenthesesBeginningMatch = null;

                if (script.Substring(startOfExpression, i - startOfExpression).Trim().Equals(string.Empty)
                    && ((blockKeywordsBeginingMatch = blockKeywordsBeginningRegex.Match(script.Substring(i))).Success
                        || (blockKeywordsWithoutParenthesesBeginningMatch = blockKeywordsWithoutParenthesesBeginningRegex.Match(script.Substring(i))).Success))
                {
                    i += blockKeywordsBeginingMatch.Success ? blockKeywordsBeginingMatch.Length : blockKeywordsWithoutParenthesesBeginningMatch.Length;
                    string keyword = blockKeywordsBeginingMatch.Success ? blockKeywordsBeginingMatch.Groups["keyword"].Value.Replace(" ", "").Replace("\t", "") : (blockKeywordsWithoutParenthesesBeginningMatch?.Groups["keyword"].Value ?? string.Empty);
                    List<string> keywordAttributes = blockKeywordsBeginingMatch.Success ? GetExpressionsBetweenParenthesesOrOtherImbricableBrackets(script, ref i, true, ";") : null;

                    if (blockKeywordsBeginingMatch.Success)
                        i++;

                    if (!OptionCaseSensitiveEvaluationActive)
                        keyword = keyword.ToLower();

                    Match blockBeginningMatch = blockBeginningRegex.Match(script.Substring(i));

                    string subScript = string.Empty;

                    if (blockBeginningMatch.Success)
                    {
                        i += blockBeginningMatch.Length;

                        subScript = GetScriptBetweenCurlyBrackets(script, ref i);

                        i++;
                    }
                    else
                    {
                        bool continueExpressionParsing = true;
                        startOfExpression = i;

                        while (i < script.Length && continueExpressionParsing)
                        {
                            if (TryParseStringAndParenthisAndCurlyBrackets(ref i)) { }
                            else if (script.Length - i > 2 && script.Substring(i, 3).Equals("';'"))
                            {
                                i += 2;
                            }
                            else if (script[i] == ';')
                            {
                                subScript = script.Substring(startOfExpression, i + 1 - startOfExpression);
                                continueExpressionParsing = false;
                            }

                            i++;
                        }

                        if (subScript.Trim().Equals(string.Empty))
                            throw new ExpressionEvaluatorSyntaxErrorException($"No instruction after [{keyword}] statement.");
                    }

                    if (keyword.Equals("elseif"))
                    {
                        if (ifBlockEvaluatedState == IfBlockEvaluatedState.NoBlockEvaluated)
                        {
                            throw new ExpressionEvaluatorSyntaxErrorException("No corresponding [if] for [else if] statement.");
                        }
                        else
                        {
                            ifElseStatementsList.Add(new List<string>() { keywordAttributes[0], subScript });
                            ifBlockEvaluatedState = IfBlockEvaluatedState.ElseIf;
                        }
                    }
                    else if (keyword.Equals("else"))
                    {
                        if (ifBlockEvaluatedState == IfBlockEvaluatedState.NoBlockEvaluated)
                        {
                            throw new ExpressionEvaluatorSyntaxErrorException("No corresponding [if] for [else] statement.");
                        }
                        else
                        {
                            ifElseStatementsList.Add(new List<string>() { "true", subScript });
                            ifBlockEvaluatedState = IfBlockEvaluatedState.NoBlockEvaluated;
                        }
                    }
                    else if (keyword.Equals("catch"))
                    {
                        if (tryBlockEvaluatedState == TryBlockEvaluatedState.NoBlockEvaluated)
                        {
                            throw new ExpressionEvaluatorSyntaxErrorException("No corresponding [try] for [catch] statement.");
                        }
                        else
                        {
                            tryStatementsList.Add(new List<string>() { "catch", keywordAttributes.Count > 0 ? keywordAttributes[0] : null, subScript });
                            tryBlockEvaluatedState = TryBlockEvaluatedState.Catch;
                        }
                    }
                    else if (keyword.Equals("finally"))
                    {
                        if (tryBlockEvaluatedState == TryBlockEvaluatedState.NoBlockEvaluated)
                        {
                            throw new ExpressionEvaluatorSyntaxErrorException("No corresponding [try] for [finally] statement.");
                        }
                        else
                        {
                            tryStatementsList.Add(new List<string>() { "finally", subScript });
                            tryBlockEvaluatedState = TryBlockEvaluatedState.NoBlockEvaluated;
                        }
                    }
                    else
                    {
                        ExecuteBlocksStacks();

                        if (keyword.Equals("if"))
                        {
                            ifElseStatementsList.Add(new List<string>() { keywordAttributes[0], subScript });
                            ifBlockEvaluatedState = IfBlockEvaluatedState.If;
                            tryBlockEvaluatedState = TryBlockEvaluatedState.NoBlockEvaluated;
                        }
                        else if(keyword.Equals("try"))
                        {
                            tryStatementsList.Add(new List<string>() { subScript });
                            ifBlockEvaluatedState = IfBlockEvaluatedState.NoBlockEvaluated;
                            tryBlockEvaluatedState = TryBlockEvaluatedState.Try;
                        }
                        else if (keyword.Equals("do"))
                        {
                            if ((blockKeywordsBeginingMatch = blockKeywordsBeginningRegex.Match(script.Substring(i))).Success
                                && blockKeywordsBeginingMatch.Groups["keyword"].Value.ManageCasing(OptionCaseSensitiveEvaluationActive).Equals("while"))
                            {
                                i += blockKeywordsBeginingMatch.Length;
                                keywordAttributes = GetExpressionsBetweenParenthesesOrOtherImbricableBrackets(script, ref i, true, ";");

                                i++;

                                Match nextIsEndOfExpressionMatch = null;

                                if ((nextIsEndOfExpressionMatch = nextIsEndOfExpressionRegex.Match(script.Substring(i))).Success)
                                {
                                    i += nextIsEndOfExpressionMatch.Length;

                                    do
                                    {
                                        lastResult = ScriptEvaluate(subScript, ref isReturn, ref isBreak, ref isContinue);

                                        if (isBreak)
                                        {
                                            isBreak = false;
                                            break;
                                        }
                                        if (isContinue)
                                        {
                                            isContinue = false;
                                            continue;
                                        }
                                    }
                                    while (!isReturn && (bool)ManageJumpStatementsOrExpressionEval(keywordAttributes[0]));
                                }
                                else
                                {
                                    throw new ExpressionEvaluatorSyntaxErrorException("A [;] character is missing. (After the do while condition)");
                                }
                            }
                            else
                            {
                                throw new ExpressionEvaluatorSyntaxErrorException("No [while] keyword afte the [do] keyword and block");
                            }
                        }
                        else if (keyword.Equals("while"))
                        {
                            while (!isReturn && (bool)ManageJumpStatementsOrExpressionEval(keywordAttributes[0]))
                            {
                                lastResult = ScriptEvaluate(subScript, ref isReturn, ref isBreak, ref isContinue);

                                if (isBreak)
                                {
                                    isBreak = false;
                                    break;
                                }
                                if (isContinue)
                                {
                                    isContinue = false;
                                    continue;
                                }
                            }
                        }
                        else if (keyword.Equals("for"))
                        {
                            void forAction(int index)
                            {
                                if (keywordAttributes.Count > index && !keywordAttributes[index].Trim().Equals(string.Empty))
                                    ManageJumpStatementsOrExpressionEval(keywordAttributes[index]);
                            }

                            for (forAction(0); !isReturn && (bool)ManageJumpStatementsOrExpressionEval(keywordAttributes[1]); forAction(2))
                            {
                                lastResult = ScriptEvaluate(subScript, ref isReturn, ref isBreak, ref isContinue);

                                if (isBreak)
                                {
                                    isBreak = false;
                                    break;
                                }
                                if (isContinue)
                                {
                                    isContinue = false;
                                    continue;
                                }
                            }
                        }
                        else if (keyword.Equals("foreach"))
                        {
                            Match foreachParenthisEvaluationMatch = foreachParenthisEvaluationRegex.Match(keywordAttributes[0]);

                            if (!foreachParenthisEvaluationMatch.Success)
                            {
                                throw new ExpressionEvaluatorSyntaxErrorException("wrong foreach syntax");
                            }
                            else if (!foreachParenthisEvaluationMatch.Groups["in"].Value.ManageCasing(OptionCaseSensitiveEvaluationActive).Equals("in"))
                            {
                                throw new ExpressionEvaluatorSyntaxErrorException("no [in] keyword found in foreach");
                            }
                            else
                            {
                                dynamic collection = Evaluate(foreachParenthisEvaluationMatch.Groups["collection"].Value);

                                foreach (dynamic foreachValue in collection)
                                {
                                    Variables[foreachParenthisEvaluationMatch.Groups["variableName"].Value] = foreachValue;

                                    lastResult = ScriptEvaluate(subScript, ref isReturn, ref isBreak, ref isContinue);

                                    if (isBreak)
                                    {
                                        isBreak = false;
                                        break;
                                    }
                                    if (isContinue)
                                    {
                                        isContinue = false;
                                        continue;
                                    }
                                }
                            }
                        }
                    }

                    startOfExpression = i;
                }
                else
                {
                    ExecuteBlocksStacks();

                    if (TryParseStringAndParenthisAndCurlyBrackets(ref i)) { }
                    else if (script.Length - i > 2 && script.Substring(i, 3).Equals("';'"))
                    {
                        i += 2;
                    }
                    else if (script[i] == ';')
                    {
                        lastResult = ScriptExpressionEvaluate(ref i);
                    }

                    ifBlockEvaluatedState = IfBlockEvaluatedState.NoBlockEvaluated;
                    tryBlockEvaluatedState = TryBlockEvaluatedState.NoBlockEvaluated;

                    i++;
                }
            }

            if (!script.Substring(startOfExpression).Trim().Equals(string.Empty) && !isReturn && !isBreak && !isContinue)
                throw new ExpressionEvaluatorSyntaxErrorException("A [;] character is missing.");

            ExecuteBlocksStacks();

            valueReturned = isReturn;
            breakCalled = isBreak;
            continueCalled = isContinue;

            inScript = false;

            if (isReturn || OptionOnNoReturnKeywordFoundInScriptAction == OptionOnNoReturnKeywordFoundInScriptAction.ReturnAutomaticallyLastEvaluatedExpression)
                return lastResult;
            else if (OptionOnNoReturnKeywordFoundInScriptAction == OptionOnNoReturnKeywordFoundInScriptAction.ReturnNull)
                return null;
            else
                throw new ExpressionEvaluatorSyntaxErrorException("No [return] keyword found");
        }

        /// <summary>
        /// Evaluate the specified math or pseudo C# expression
        /// </summary>
        /// <typeparam name="T">The type in which to cast the result of the expression</typeparam>
        /// <param name="expression">the math or pseudo C# expression to evaluate</param>
        /// <returns>The result of the operation if syntax is correct casted in the specified type</returns>
        public T Evaluate<T>(string expression)
        {
            return (T)Evaluate(expression);
        }

        /// <summary>
        /// Evaluate the specified math or pseudo C# expression
        /// </summary>
        /// <param name="expression">the math or pseudo C# expression to evaluate</param>
        /// <returns>The result of the operation if syntax is correct</returns>
        public object Evaluate(string expression)
        {
            bool continueEvaluation = true;

            expression = expression.Trim();

            Stack<object> stack = new Stack<object>();

            if (GetLambdaExpression(expression, stack))
                return stack.Pop();

            for (int i = 0; i < expression.Length && continueEvaluation; i++)
            {
                string restOfExpression = expression.Substring(i, expression.Length - i);

                if (!(EvaluateCast(restOfExpression, stack, ref i)
                    || EvaluateNumber(restOfExpression, stack, ref i)
                    || EvaluateInstanceCreationWithNewKeyword(expression, restOfExpression, stack, ref i)
                    || EvaluateVarOrFunc(expression, restOfExpression, stack, ref i)
                    || EvaluateTwoCharsOperators(expression, stack, ref i)))
                {
                    string s = expression.Substring(i, 1);

                    if (EvaluateChar(expression, s, stack, ref i)
                        || EvaluateParenthis(expression, s, stack, ref i)
                        || EvaluateIndexing(expression, s, stack, ref i)
                        || EvaluateString(expression, s, restOfExpression, stack, ref i))
                    { }
                    else if (operatorsDictionary.ContainsKey(s))
                    {
                        stack.Push(operatorsDictionary[s]);
                    }
                    else if (s.Equals("?"))
                    {
                        bool condition = (bool)ProcessStack(stack);

                        for (int j = 1; j < restOfExpression.Length; j++)
                        {
                            string s2 = restOfExpression.Substring(j, 1);

                            Match internalStringMatch = stringBeginningRegex.Match(restOfExpression.Substring(j));

                            if (internalStringMatch.Success)
                            {
                                string innerString = internalStringMatch.Value + GetCodeUntilEndOfString(restOfExpression.Substring(j + internalStringMatch.Length), internalStringMatch);
                                j += innerString.Length - 1;
                            }
                            else if (s2.Equals("("))
                            {
                                j++;
                                GetExpressionsBetweenParenthesesOrOtherImbricableBrackets(restOfExpression, ref j, false);
                            }
                            else if (s2.Equals(":"))
                            {
                                stack.Clear();

                                stack.Push(condition ? Evaluate(restOfExpression.Substring(1, j - 1)) : Evaluate(restOfExpression.Substring(j + 1)));

                                continueEvaluation = false;

                                break;
                            }
                        }
                    }
                    else if (!s.Trim().Equals(string.Empty))
                    {
                        throw new ExpressionEvaluatorSyntaxErrorException($"Invalid character [{((int)s[0])}:{s}]");
                    }
                }
            }

            return ProcessStack(stack);
        }

        #endregion

        #region Sub parts evaluate methods (private)

        private bool EvaluateCast(string restOfExpression, Stack<object> stack, ref int i)
        {
            Match castMatch = castRegex.Match(restOfExpression);

            if (castMatch.Success)
            {
                string typeName = castMatch.Groups["typeName"].Value;

                Type type = GetTypeByFriendlyName(typeName);

                if (type != null)
                {
                    i += castMatch.Length - 1;
                    stack.Push(type);
                    stack.Push(ExpressionOperator.Cast);
                    return true;
                }
            }

            return false;
        }

        private bool EvaluateNumber(string restOfExpression, Stack<object> stack, ref int i)
        {
            Match numberMatch = numberRegex.Match(restOfExpression);

            if (numberMatch.Success
                && (!numberMatch.Groups["sign"].Success
            || stack.Count == 0
            || stack.Peek() is ExpressionOperator))
            {
                i += numberMatch.Length;
                i--;

                if (numberMatch.Groups["type"].Success)
                {
                    string type = numberMatch.Groups["type"].Value;
                    string numberNoType = numberMatch.Value.Replace(type, string.Empty);

                    if (numberSuffixToParse.TryGetValue(type, out Func<string, object> parseFunc))
                    {
                        stack.Push(parseFunc(numberNoType));
                    }
                }
                else
                {
                    if (numberMatch.Groups["hasdecimal"].Success)
                    {
                        stack.Push(double.Parse(numberMatch.Value, NumberStyles.Any, CultureInfo.InvariantCulture));
                    }
                    else
                    {
                        stack.Push(int.Parse(numberMatch.Value, NumberStyles.Any, CultureInfo.InvariantCulture));
                    }
                }

                return true;
            }
            else
            {
                return false;
            }
        }

        private bool EvaluateInstanceCreationWithNewKeyword(string expr, string restOfExpression, Stack<object> stack, ref int i)
        {
            if (!OptionNewKeywordEvaluationActive)
                return false;

            Match instanceCreationMatch = instanceCreationWithNewKeywordRegex.Match(restOfExpression);

            if (instanceCreationMatch.Success &&
                (stack.Count == 0
                || stack.Peek() is ExpressionOperator))
            {
                string completeName = instanceCreationMatch.Groups["name"].Value;
<<<<<<< HEAD
                Type type = GetTypeByFriendlyName(completeName);
=======
                string genericTypes = instanceCreationMatch.Groups["isgeneric"].Value;
                Type type = GetTypeByFriendlyName(completeName, genericTypes);
>>>>>>> 92a4c3f3

                i += instanceCreationMatch.Length;

                if (type == null)
                    throw new ExpressionEvaluatorSyntaxErrorException($"Type or class {completeName}{genericTypes} is unknown");

                void Init(object element, List<string> initArgs)
                {
                    if (typeof(IEnumerable).IsAssignableFrom(type) && !typeof(IDictionary).IsAssignableFrom(type))
                    {
                        MethodInfo methodInfo = type.GetMethod("Add", BindingFlags.Public | BindingFlags.Instance);

                        initArgs.ForEach(subExpr => methodInfo.Invoke(element, new object[] { Evaluate(subExpr) }));
                    }
                    else if(typeof(IDictionary).IsAssignableFrom(type) && initArgs.All(subExpr => subExpr.TrimStart().StartsWith("{")))
                    {
                        initArgs.ForEach(subExpr =>
                        {
                            int subIndex = subExpr.IndexOf("{") + 1;

                            List<string> subArgs = GetExpressionsBetweenParenthesesOrOtherImbricableBrackets(subExpr, ref subIndex, true, ",", "{", "}");

                            if(subArgs.Count == 2)
                            {
                                dynamic indexedObject = element;
                                dynamic index = Evaluate(subArgs[0]);
                                dynamic value = Evaluate(subArgs[1]);

                                indexedObject[index] = value;
                            }
                            else
                            {
                                throw new ExpressionEvaluatorSyntaxErrorException($"Bad Number of args in initialization of [{subExpr}]");
                            }
                        });
                    }
                    else
                    {
                        ExpressionEvaluator initEvaluator = new ExpressionEvaluator(new Dictionary<string, object>() { { "this", element } });

                        initArgs.ForEach(subExpr =>
                        {
                            if (subExpr.Contains("="))
                            {
                                string trimmedSubExpr = subExpr.TrimStart();

                                initEvaluator.Evaluate($"this{(trimmedSubExpr.StartsWith("[") ? string.Empty : ".")}{trimmedSubExpr}");
                            }
                            else
                                throw new ExpressionEvaluatorSyntaxErrorException($"A '=' char is missing in [{subExpr}]. It is in a object initializer. It must contains one.");
                        });
                    }
                }

                if (instanceCreationMatch.Groups["isfunction"].Success)
                { 
                    List<string> constructorArgs = GetExpressionsBetweenParenthesesOrOtherImbricableBrackets(expr, ref i, true);
                    i++;

                    List<object> cArgs = constructorArgs.ConvertAll(arg => Evaluate(arg));

                    object element = Activator.CreateInstance(type, cArgs.ToArray());

                    Match blockBeginningMatch = blockBeginningRegex.Match(expr.Substring(i));

                    if (blockBeginningMatch.Success)
                    {
                        i += blockBeginningMatch.Length;

                        List<string> initArgs = GetExpressionsBetweenParenthesesOrOtherImbricableBrackets(expr, ref i, true, ",", "{", "}");

                        Init(element, initArgs);
                    }
                    else
                        i--;

                    stack.Push(element);
                }
                else if(instanceCreationMatch.Groups["isInit"].Success)
                {
                    object element = Activator.CreateInstance(type, new object[0]);

                    List<string> initArgs = GetExpressionsBetweenParenthesesOrOtherImbricableBrackets(expr, ref i, true, ",", "{", "}");

                    Init(element, initArgs);

                    stack.Push(element);
                }
                else if(instanceCreationMatch.Groups["isArray"].Success)
                {
                    List<string> arrayArgs = GetExpressionsBetweenParenthesesOrOtherImbricableBrackets(expr, ref i, true, ",", "[", "]");
                    i++;
                    Array array = null;

                    if(arrayArgs.Count > 0)
                    {
                        array = Array.CreateInstance(type, arrayArgs.ConvertAll(subExpression => (int)Evaluate(subExpression)).ToArray());
                    }

                    Match initInNewBeginningMatch = initInNewBeginningRegex.Match(expr.Substring(i));

                    if (initInNewBeginningMatch.Success)
                    {
                        i += initInNewBeginningMatch.Length;

                        List<string> arrayElements = GetExpressionsBetweenParenthesesOrOtherImbricableBrackets(expr, ref i, true, ",", "{", "}");
                        i++;

                        if (array == null)
                            array = Array.CreateInstance(type, arrayElements.Count);

                        Array.Copy(arrayElements.ConvertAll(subExpression => Evaluate(subExpression)).ToArray(), array, arrayElements.Count);
                    }

                    stack.Push(array);
                }
                else
                    throw new ExpressionEvaluatorSyntaxErrorException($"A new expression requires that type be followed by (), [] or {{}}(Check : {instanceCreationMatch.Value})");

                return true;
            }
            else
            {
                return false;
            }
        }

        private bool EvaluateVarOrFunc(string expr, string restOfExpression, Stack<object> stack, ref int i)
        {
            Match varFuncMatch = varOrFunctionRegEx.Match(restOfExpression);

            if (varFuncMatch.Success
            && (!varFuncMatch.Groups["sign"].Success
                || stack.Count == 0
                || stack.Peek() is ExpressionOperator)
            && !operatorsDictionary.ContainsKey(varFuncMatch.Value.Trim()))
            {
                string varFuncName = varFuncMatch.Groups["name"].Value;
                string genericsTypes = varFuncMatch.Groups["isgeneric"].Value;

                i += varFuncMatch.Length;

                if (varFuncMatch.Groups["isfunction"].Success)
                {
                    List<string> funcArgs = GetExpressionsBetweenParenthesesOrOtherImbricableBrackets(expr, ref i, true);
                    if (varFuncMatch.Groups["inObject"].Success)
                    {
                        if (stack.Count == 0 || stack.Peek() is ExpressionOperator)
                        {
                            throw new ExpressionEvaluatorSyntaxErrorException($"[{varFuncMatch.Value})] must follow an object.");
                        }
                        else
                        {
                            object obj = stack.Pop();
                            Type objType = null;

                            if (obj != null && TypesToBlock.Contains(obj.GetType()))
                                throw new ExpressionEvaluatorSecurityException($"{obj.GetType().FullName} type is blocked");
                            else if (obj is Type staticType && TypesToBlock.Contains(staticType))
                                throw new ExpressionEvaluatorSecurityException($"{staticType.FullName} type is blocked");
                            else if (obj is ClassOrTypeName classOrType && TypesToBlock.Contains(classOrType.Type))
                                throw new ExpressionEvaluatorSecurityException($"{classOrType.Type} type is blocked");

                            try
                            {
                                if (varFuncMatch.Groups["nullConditional"].Success && obj == null)
                                {
                                    stack.Push(null);
                                }
                                else
                                {
                                    FunctionEvaluationEventArg functionEvaluationEventArg = new FunctionEvaluationEventArg(varFuncName, Evaluate, funcArgs, this, obj);

                                    EvaluateFunction?.Invoke(this, functionEvaluationEventArg);

                                    if (functionEvaluationEventArg.FunctionReturnedValue)
                                    {
                                        stack.Push(functionEvaluationEventArg.Value);
                                    }
                                    else
                                    {
                                        List<object> oArgs = funcArgs.ConvertAll(arg => Evaluate(arg));
                                        BindingFlags flag = DetermineInstanceOrStatic(ref objType, ref obj);

                                        if (!OptionStaticMethodsCallActive && flag.HasFlag(BindingFlags.Static))
                                            throw new ExpressionEvaluatorSyntaxErrorException($"[{objType.ToString()}] object has no Method named \"{varFuncName}\".");
                                        if (!OptionInstanceMethodsCallActive && flag.HasFlag(BindingFlags.Instance))
                                            throw new ExpressionEvaluatorSyntaxErrorException($"[{objType.ToString()}] object has no Method named \"{varFuncName}\".");

                                        // Standard Instance or public method find
                                        MethodInfo methodInfo = GetRealMethod(ref objType, ref obj, varFuncName, flag, oArgs, genericsTypes);

                                        // if not found check if obj is an expandoObject or similar
                                        if (obj is IDynamicMetaObjectProvider && obj is IDictionary<string, object> dictionaryObject && (dictionaryObject[varFuncName] is InternalDelegate || dictionaryObject[varFuncName] is Delegate))
                                        {
                                            if (dictionaryObject[varFuncName] is InternalDelegate internalDelegate)
                                                stack.Push(internalDelegate(oArgs.ToArray()));
                                            else
                                                stack.Push((dictionaryObject[varFuncName] as Delegate).DynamicInvoke(oArgs.ToArray()));
                                        }
                                        else if(objType.GetProperty(varFuncName, InstanceBindingFlag) is PropertyInfo instancePropertyInfo && 
                                            (instancePropertyInfo.PropertyType.IsSubclassOf(typeof(Delegate)) || instancePropertyInfo.PropertyType == typeof(Delegate)))
                                        {
                                            stack.Push((instancePropertyInfo.GetValue(obj) as Delegate).DynamicInvoke(oArgs.ToArray()));
                                        }
                                        else
                                        {
                                            // if not found try to Find extension methods.
                                            if (methodInfo == null && obj != null)
                                            {
                                                oArgs.Insert(0, obj);
                                                objType = obj.GetType();
                                                obj = null;
                                                for (int e = 0; e < StaticTypesForExtensionsMethods.Count && methodInfo == null; e++)
                                                {
                                                    Type type = StaticTypesForExtensionsMethods[e];
                                                    methodInfo = GetRealMethod(ref type, ref obj, varFuncName, StaticBindingFlag, oArgs, genericsTypes);
                                                }
                                            }

                                            if (methodInfo != null)
                                            {
                                                stack.Push(methodInfo.Invoke(obj, oArgs.ToArray()));
                                            }
                                            else if (objType.GetProperty(varFuncName, StaticBindingFlag) is PropertyInfo staticPropertyInfo &&
                                            (staticPropertyInfo.PropertyType.IsSubclassOf(typeof(Delegate)) || staticPropertyInfo.PropertyType == typeof(Delegate)))
                                            {
                                                stack.Push((staticPropertyInfo.GetValue(obj) as Delegate).DynamicInvoke(oArgs.ToArray()));
                                            }
                                            else
                                            {
                                                throw new ExpressionEvaluatorSyntaxErrorException($"[{objType.ToString()}] object has no Method named \"{varFuncName}\".");
                                            }
                                        }
                                    }
                                }

                            }
                            catch (ExpressionEvaluatorSecurityException)
                            {
                                throw;
                            }
                            catch (ExpressionEvaluatorSyntaxErrorException)
                            {
                                throw;
                            }
                            catch (Exception ex)
                            {
                                throw new ExpressionEvaluatorSyntaxErrorException($"The call of the method \"{varFuncName}\" on type [{objType.ToString()}] generate this error : {(ex.InnerException?.Message ?? ex.Message)}", ex);
                            }
                        }
                    }
                    else if (DefaultFunctions(varFuncName, funcArgs, out object funcResult))
                    {
                        stack.Push(funcResult);
                    }
                    else if (Variables.TryGetValue(varFuncName, out object o) && o is InternalDelegate lambdaExpression)
                    {
                        stack.Push(lambdaExpression.Invoke(funcArgs.ConvertAll(e => Evaluate(e)).ToArray()));
                    }
                    else if (Variables.TryGetValue(varFuncName, out o) && o is Delegate delegateVar)
                    {
                        stack.Push(delegateVar.DynamicInvoke(funcArgs.ConvertAll(e => Evaluate(e)).ToArray()));
                    }
                    else
                    {
                        FunctionEvaluationEventArg functionEvaluationEventArg = new FunctionEvaluationEventArg(varFuncName, Evaluate, funcArgs, this);

                        EvaluateFunction?.Invoke(this, functionEvaluationEventArg);

                        if (functionEvaluationEventArg.FunctionReturnedValue)
                        {
                            stack.Push(functionEvaluationEventArg.Value);
                        }
                        else
                        {
                            throw new ExpressionEvaluatorSyntaxErrorException($"Function [{varFuncName}] unknown in expression : [{expr.Replace("\r", "").Replace("\n", "")}]");
                        }
                    }
                }
                else
                {
                    if (defaultVariables.TryGetValue(varFuncName, out object varValueToPush))
                    {
                        stack.Push(varValueToPush);
                    }
                    else if ((Variables.TryGetValue(varFuncName, out dynamic cusVarValueToPush)
                            || (!varFuncMatch.Groups["inObject"].Success && varFuncMatch.Groups["assignationOperator"].Success))
                        && (cusVarValueToPush == null || !TypesToBlock.Contains(cusVarValueToPush.GetType())))
                    {
                        stack.Push(cusVarValueToPush);

                        if (OptionVariableAssignationActive)
                        {
                            bool assign = true;

                            if (varFuncMatch.Groups["assignationOperator"].Success)
                            {
                                if (stack.Count > 1)
                                    throw new ExpressionEvaluatorSyntaxErrorException("The left part of an assignation must be a variable, a property or an indexer.");

                                string rightExpression = expr.Substring(i);
                                i = expr.Length;

                                if (rightExpression.Trim().Equals(string.Empty))
                                    throw new ExpressionEvaluatorSyntaxErrorException("Right part is missing in assignation");

                                if (varFuncMatch.Groups["assignmentPrefix"].Success)
                                {
                                    if (!Variables.ContainsKey(varFuncName))
                                        throw new ExpressionEvaluatorSyntaxErrorException($"The variable[{varFuncName}] do not exists.");

                                    ExpressionOperator op = operatorsDictionary[varFuncMatch.Groups["assignmentPrefix"].Value];

                                    cusVarValueToPush = operatorsEvaluations.Find(dict => dict.ContainsKey(op))[op](cusVarValueToPush, Evaluate(rightExpression));
                                }
                                else
                                {
                                    cusVarValueToPush = Evaluate(rightExpression);
                                }

                                stack.Clear();
                                stack.Push(cusVarValueToPush);
                            }
                            else if (varFuncMatch.Groups["postfixOperator"].Success)
                                cusVarValueToPush = varFuncMatch.Groups["postfixOperator"].Value.Equals("++") ? cusVarValueToPush + 1 : cusVarValueToPush - 1;
                            else
                                assign = false;

                            if (assign)
                                Variables[varFuncName] = cusVarValueToPush;
                        }
                        else if (varFuncMatch.Groups["assignationOperator"].Success)
                            i -= varFuncMatch.Groups["assignationOperator"].Length;
                        else if (varFuncMatch.Groups["postfixOperator"].Success)
                            i -= varFuncMatch.Groups["postfixOperator"].Length;

                    }
                    else
                    {
                        if (varFuncMatch.Groups["inObject"].Success)
                        {
                            if (stack.Count == 0 || stack.Peek() is ExpressionOperator)
                                throw new ExpressionEvaluatorSyntaxErrorException($"[{varFuncMatch.Value}] must follow an object.");

                            object obj = stack.Pop();
                            Type objType = null;

                            if (obj != null && TypesToBlock.Contains(obj.GetType()))
                                throw new ExpressionEvaluatorSecurityException($"{obj.GetType().FullName} type is blocked");
                            else if (obj is Type staticType && TypesToBlock.Contains(staticType))
                                throw new ExpressionEvaluatorSecurityException($"{staticType.FullName} type is blocked");
                            else if (obj is ClassOrTypeName classOrType && TypesToBlock.Contains(classOrType.Type))
                                throw new ExpressionEvaluatorSecurityException($"{classOrType.Type} type is blocked");

                            try
                            {
                                if (varFuncMatch.Groups["nullConditional"].Success && obj == null)
                                {
                                    stack.Push(null);
                                }
                                else
                                {
                                    VariableEvaluationEventArg variableEvaluationEventArg = new VariableEvaluationEventArg(varFuncName, this, obj);

                                    EvaluateVariable?.Invoke(this, variableEvaluationEventArg);

                                    if (variableEvaluationEventArg.HasValue)
                                    {
                                        stack.Push(variableEvaluationEventArg.Value);
                                    }
                                    else
                                    {
                                        BindingFlags flag = DetermineInstanceOrStatic(ref objType, ref obj);

                                        if (!OptionStaticProperiesGetActive && flag.HasFlag(BindingFlags.Static))
                                            throw new ExpressionEvaluatorSyntaxErrorException($"[{objType.ToString()}] object has no public Property or Field named \"{varFuncName}\".");
                                        if (!OptionInstanceProperiesGetActive && flag.HasFlag(BindingFlags.Instance))
                                            throw new ExpressionEvaluatorSyntaxErrorException($"[{objType.ToString()}] object has no public Property or Field named \"{varFuncName}\".");


                                        bool isDynamic = flag.HasFlag(BindingFlags.Instance) && obj is IDynamicMetaObjectProvider && obj is IDictionary<string, object>;
                                        IDictionary<string, object> dictionaryObject = obj as IDictionary<string, object>;

                                        dynamic member = isDynamic ? null : objType?.GetProperty(varFuncName, flag);
                                        dynamic varValue = null;
                                        bool assign = true;

                                        if (member == null && !isDynamic)
                                            member = objType.GetField(varFuncName, flag);

                                        bool pushVarValue = true;

                                        if (isDynamic)
                                        {
                                            if (!varFuncMatch.Groups["assignationOperator"].Success || varFuncMatch.Groups["assignmentPrefix"].Success)
                                                varValue = dictionaryObject[varFuncName];
                                            else
                                                pushVarValue = false;
                                        }
                                        else
                                            varValue = member.GetValue(obj);

                                        if(pushVarValue)
                                            stack.Push(varValue);

                                        if (OptionPropertyOrFieldSetActive)
                                        {
                                            if (varFuncMatch.Groups["assignationOperator"].Success)
                                            {
                                                if (stack.Count > 1)
                                                    throw new ExpressionEvaluatorSyntaxErrorException("The left part of an assignation must be a variable, a property or an indexer.");

                                                string rightExpression = expr.Substring(i);
                                                i = expr.Length;

                                                if (rightExpression.Trim().Equals(string.Empty))
                                                    throw new ExpressionEvaluatorSyntaxErrorException("Right part is missing in assignation");

                                                if (varFuncMatch.Groups["assignmentPrefix"].Success)
                                                {
                                                    ExpressionOperator op = operatorsDictionary[varFuncMatch.Groups["assignmentPrefix"].Value];

                                                    varValue = operatorsEvaluations.Find(dict => dict.ContainsKey(op))[op](varValue, Evaluate(rightExpression));
                                                }
                                                else
                                                {
                                                    varValue = Evaluate(rightExpression);
                                                }

                                                stack.Clear();
                                                stack.Push(varValue);
                                            }
                                            else if (varFuncMatch.Groups["postfixOperator"].Success)
                                                varValue = varFuncMatch.Groups["postfixOperator"].Value.Equals("++") ? varValue + 1 : varValue - 1;
                                            else
                                                assign = false;

                                            if (assign)
                                            {
                                                if (isDynamic)
                                                    dictionaryObject[varFuncName] = varValue;
                                                else
                                                    member.SetValue(obj, varValue);
                                            }
                                        }
                                        else if (varFuncMatch.Groups["assignationOperator"].Success)
                                            i -= varFuncMatch.Groups["assignationOperator"].Length;
                                        else if (varFuncMatch.Groups["postfixOperator"].Success)
                                            i -= varFuncMatch.Groups["postfixOperator"].Length;
                                    }
                                }
                            }
                            catch (ExpressionEvaluatorSecurityException)
                            {
                                throw;
                            }
                            catch (ExpressionEvaluatorSyntaxErrorException)
                            {
                                throw;
                            }
                            catch (Exception ex)
                            {
                                throw new ExpressionEvaluatorSyntaxErrorException($"[{objType.ToString()}] object has no public Property or Member named \"{varFuncName}\".", ex);
                            }
                        }
                        else
                        {
                            VariableEvaluationEventArg variableEvaluationEventArg = new VariableEvaluationEventArg(varFuncName, this);

                            EvaluateVariable?.Invoke(this, variableEvaluationEventArg);

                            if (variableEvaluationEventArg.HasValue)
                            {
                                stack.Push(variableEvaluationEventArg.Value);
                            }
                            else
                            {
                                string typeName = $"{varFuncName}{((i < expr.Length && expr.Substring(i)[0] == '?') ? "?" : "") }";
                                Type staticType = GetTypeByFriendlyName(typeName, genericsTypes);

                                if(staticType == null && OptionInlineNamespacesEvaluationActive)
                                {
                                    int subIndex = 0;
                                    Match namespaceMatch = varOrFunctionRegEx.Match(expr.Substring(i + subIndex));
                                    
                                    while (staticType == null && 
                                        namespaceMatch.Success && 
                                        !namespaceMatch.Groups["sign"].Success && 
                                        !namespaceMatch.Groups["assignationOperator"].Success && 
                                        !namespaceMatch.Groups["postfixOperator"].Success && 
                                        !namespaceMatch.Groups["postfixOperator"].Success && 
                                        !namespaceMatch.Groups["isfunction"].Success && 
                                        i + subIndex < expr.Length && 
                                        !typeName.EndsWith("?"))
                                    {
                                        subIndex += namespaceMatch.Length;
                                        typeName += $".{namespaceMatch.Groups["name"].Value}{((i + subIndex < expr.Length && expr.Substring(i + subIndex)[0] == '?') ? "?" : "") }";

                                        staticType = GetTypeByFriendlyName(typeName, namespaceMatch.Groups["isgeneric"].Value);

                                        if(staticType != null)
                                        {
                                            i += subIndex;
                                            break;
                                        }

                                        namespaceMatch = varOrFunctionRegEx.Match(expr.Substring(i + subIndex));
                                    }
                                }

                                if(staticType == null && OptionInlineNamespacesEvaluationActive)
                                {
                                    int subIndex = 0;
                                    Match namespaceMatch = varOrFunctionRegEx.Match(expr.Substring(i + subIndex));
                                    
                                    while (staticType == null && 
                                        namespaceMatch.Success && 
                                        !namespaceMatch.Groups["sign"].Success && 
                                        !namespaceMatch.Groups["assignationOperator"].Success && 
                                        !namespaceMatch.Groups["postfixOperator"].Success && 
                                        !namespaceMatch.Groups["postfixOperator"].Success && 
                                        !namespaceMatch.Groups["isfunction"].Success && 
                                        i + subIndex < expr.Length && 
                                        !typeName.EndsWith("?"))
                                    {
                                        subIndex += namespaceMatch.Length;
                                        typeName += $"{namespaceMatch.Value}{((i + subIndex < expr.Length && expr.Substring(i + subIndex)[0] == '?') ? "?" : "") }";
                                        staticType = GetTypeByFriendlyName(typeName);

                                        if(staticType != null)
                                        {
                                            i += subIndex;
                                            break;
                                        }

                                        namespaceMatch = varOrFunctionRegEx.Match(expr.Substring(i + subIndex));
                                    }
                                }

                                if (typeName.EndsWith("?") && staticType != null)
                                    i++;

                                if (staticType != null)
                                {
                                    stack.Push(new ClassOrTypeName() { Type = staticType });
                                }
                                else
                                {
                                    throw new ExpressionEvaluatorSyntaxErrorException($"Variable [{varFuncName}] unknown in expression : [{expr}]");
                                }
                            }
                        }
                    }

                    i--;
                }

                if (varFuncMatch.Groups["sign"].Success)
                {
                    object temp = stack.Pop();
                    stack.Push(varFuncMatch.Groups["sign"].Value.Equals("+") ? ExpressionOperator.UnaryPlus : ExpressionOperator.UnaryMinus);
                    stack.Push(temp);
                }

                return true;
            }
            else
            {
                return false;
            }
        }

        private bool EvaluateChar(string expr, string s, Stack<object> stack, ref int i)
        {
            if (!OptionCharEvaluationActive)
                return false;

            if (s.Equals("'"))
            {
                i++;

                if (expr.Substring(i, 1).Equals(@"\"))
                {
                    i++;
                    char escapedChar = expr[i];

                    if (charEscapedCharDict.ContainsKey(escapedChar))
                    {
                        stack.Push(charEscapedCharDict[escapedChar]);
                        i++;
                    }
                    else
                    {
                        throw new ExpressionEvaluatorSyntaxErrorException("Not known escape sequence in literal character");
                    }

                }
                else if (expr.Substring(i, 1).Equals("'"))
                {
                    throw new ExpressionEvaluatorSyntaxErrorException("Empty literal character is not valid");
                }
                else
                {
                    stack.Push(expr[i]);
                    i++;
                }

                if (expr.Substring(i, 1).Equals("'"))
                {
                    return true;
                }
                else
                {
                    throw new ExpressionEvaluatorSyntaxErrorException("Too much characters in the literal character");
                }
            }
            else
                return false;
        }

        private bool EvaluateTwoCharsOperators(string expr, Stack<object> stack, ref int i)
        {
            if (i < expr.Length - 1)
            {
                string op = expr.Substring(i, 2);
                if (operatorsDictionary.ContainsKey(op))
                {
                    stack.Push(operatorsDictionary[op]);
                    i++;
                    return true;
                }
            }

            return false;
        }

        private bool EvaluateParenthis(string expr, string s, Stack<object> stack, ref int i)
        {
            if (s.Equals(")"))
                throw new Exception($"To much ')' characters are defined in expression : [{expr}] : no corresponding '(' fund.");

            if (s.Equals("("))
            {
                i++;

                if (stack.Count > 0 && stack.Peek() is InternalDelegate)
                {
                    List<string> expressionsInParenthis = GetExpressionsBetweenParenthesesOrOtherImbricableBrackets(expr, ref i, true);

                    InternalDelegate lambdaDelegate = stack.Pop() as InternalDelegate;

                    stack.Push(lambdaDelegate(expressionsInParenthis.ConvertAll(arg => Evaluate(arg)).ToArray()));
                }
                else
                {
                    CorrectStackWithUnaryPlusOrMinusBeforeParenthisIfNecessary(stack);

                    List<string> expressionsInParenthis = GetExpressionsBetweenParenthesesOrOtherImbricableBrackets(expr, ref i, false);

                    stack.Push(Evaluate(expressionsInParenthis[0]));
                }

                return true;
            }

            return false;
        }

        private void CorrectStackWithUnaryPlusOrMinusBeforeParenthisIfNecessary(Stack<object> stack)
        {
            if (stack.Count > 0 && stack.Peek() is ExpressionOperator op && (op == ExpressionOperator.Plus || stack.Peek() is ExpressionOperator.Minus))
            {
                stack.Pop();

                if (stack.Count == 0 || stack.Peek() is ExpressionOperator)
                {
                    stack.Push(op == ExpressionOperator.Plus ? ExpressionOperator.UnaryPlus : ExpressionOperator.UnaryMinus);
                }
                else
                {
                    stack.Push(op);
                }
            }
        }

        private bool EvaluateIndexing(string expr, string s, Stack<object> stack, ref int i)
        {
            if (!OptionIndexingActive)
                return false;

            Match indexingBeginningMatch = indexingBeginningRegex.Match(expr.Substring(i));

            if (indexingBeginningMatch.Success)
            {
                StringBuilder innerExp = new StringBuilder();
                i += indexingBeginningMatch.Length;
                int bracketCount = 1;
                for (; i < expr.Length; i++)
                {
                    Match internalStringMatch = stringBeginningRegex.Match(expr.Substring(i));

                    if (internalStringMatch.Success)
                    {
                        string innerString = internalStringMatch.Value + GetCodeUntilEndOfString(expr.Substring(i + internalStringMatch.Length), internalStringMatch);
                        innerExp.Append(innerString);
                        i += innerString.Length - 1;
                    }
                    else
                    {
                        s = expr.Substring(i, 1);

                        if (s.Equals("[")) bracketCount++;

                        if (s.Equals("]"))
                        {
                            bracketCount--;
                            if (bracketCount == 0) break;
                        }
                        innerExp.Append(s);
                    }
                }

                if (bracketCount > 0)
                {
                    string beVerb = bracketCount == 1 ? "is" : "are";
                    throw new Exception($"{bracketCount} ']' character {beVerb} missing in expression : [{expr}]");
                }

                dynamic right = Evaluate(innerExp.ToString());
                ExpressionOperator op = indexingBeginningMatch.Length == 2 ? ExpressionOperator.IndexingWithNullConditional : ExpressionOperator.Indexing;
                dynamic left = stack.Pop();

                Match assignationOrPostFixOperatorMatch = null;

                dynamic valueToPush = null;

                if (OptionIndexingAssignationActive && (assignationOrPostFixOperatorMatch = assignationOrPostFixOperatorRegex.Match(expr.Substring(i + 1))).Success)
                {
                    i += assignationOrPostFixOperatorMatch.Length + 1;

                    bool postFixOperator = assignationOrPostFixOperatorMatch.Groups["postfixOperator"].Success;
                    string exceptionContext = postFixOperator ? "++ or -- operator" : "an assignation";

                    if (stack.Count > 1)
                        throw new ExpressionEvaluatorSyntaxErrorException($"The left part of {exceptionContext} must be a variable, a property or an indexer.");

                    if (op == ExpressionOperator.IndexingWithNullConditional)
                        throw new ExpressionEvaluatorSyntaxErrorException($"Null coalescing is not usable left to {exceptionContext}");

                    if (postFixOperator)
                    {
                        if (left is IDictionary<string, object> dictionaryLeft)
                            valueToPush = assignationOrPostFixOperatorMatch.Groups["postfixOperator"].Value.Equals("++") ? dictionaryLeft[right]++ : dictionaryLeft[right]--;
                        else
                            valueToPush = assignationOrPostFixOperatorMatch.Groups["postfixOperator"].Value.Equals("++") ? left[right]++ : left[right]--;
                    }
                    else
                    {
                        string rightExpression = expr.Substring(i);
                        i = expr.Length;

                        if (rightExpression.Trim().Equals(string.Empty))
                            throw new ExpressionEvaluatorSyntaxErrorException("Right part is missing in assignation");

                        if (assignationOrPostFixOperatorMatch.Groups["assignmentPrefix"].Success)
                        {
                            ExpressionOperator prefixOp = operatorsDictionary[assignationOrPostFixOperatorMatch.Groups["assignmentPrefix"].Value];

                            valueToPush = operatorsEvaluations[0][op](left, right);

                            valueToPush = operatorsEvaluations.Find(dict => dict.ContainsKey(prefixOp))[prefixOp](valueToPush, Evaluate(rightExpression));
                        }
                        else
                        {
                            valueToPush = Evaluate(rightExpression);
                        }

                        if (left is IDictionary<string, object> dictionaryLeft)
                            dictionaryLeft[right] = valueToPush;
                        else
                            left[right] = valueToPush;

                        stack.Clear();
                    }
                }
                else
                {
                    valueToPush = operatorsEvaluations[0][op](left, right);
                }

                stack.Push(valueToPush);

                return true;

            }

            return false;
        }

        private bool EvaluateString(string expr, string s, string restOfExpression, Stack<object> stack, ref int i)
        {
            if (!OptionStringEvaluationActive)
                return false;

            Match stringBeginningMatch = stringBeginningRegex.Match(restOfExpression);

            if (stringBeginningMatch.Success)
            {
                bool isEscaped = stringBeginningMatch.Groups["escaped"].Success;
                bool isInterpolated = stringBeginningMatch.Groups["interpolated"].Success;

                i += stringBeginningMatch.Length;

                Regex stringRegexPattern = new Regex($"^[^{(isEscaped ? "" : @"\\")}{(isInterpolated ? "{}" : "")}\"]*");

                bool endOfString = false;

                StringBuilder resultString = new StringBuilder();

                while (!endOfString && i < expr.Length)
                {
                    Match stringMatch = stringRegexPattern.Match(expr.Substring(i, expr.Length - i));

                    resultString.Append(stringMatch.Value);
                    i += stringMatch.Length;

                    if (expr.Substring(i)[0] == '"')
                    {
                        endOfString = true;
                        stack.Push(resultString.ToString());
                    }
                    else if (expr.Substring(i)[0] == '{')
                    {
                        i++;

                        if (expr.Substring(i)[0] == '{')
                        {
                            resultString.Append("{");
                            i++;
                        }
                        else
                        {
                            StringBuilder innerExp = new StringBuilder();
                            int bracketCount = 1;
                            for (; i < expr.Length; i++)
                            {
                                if (i + 3 <= expr.Length && expr.Substring(i, 3).Equals("'\"'"))
                                {
                                    innerExp.Append("'\"'");
                                    i += 2;
                                }
                                else
                                {
                                    Match internalStringMatch = stringBeginningRegex.Match(expr.Substring(i));

                                    if (internalStringMatch.Success)
                                    {
                                        string innerString = internalStringMatch.Value + GetCodeUntilEndOfString(expr.Substring(i + internalStringMatch.Length), internalStringMatch);
                                        innerExp.Append(innerString);
                                        i += innerString.Length - 1;
                                    }
                                    else
                                    {
                                        s = expr.Substring(i, 1);

                                        if (s.Equals("{")) bracketCount++;

                                        if (s.Equals("}"))
                                        {
                                            bracketCount--;
                                            i++;
                                            if (bracketCount == 0) break;
                                        }
                                        innerExp.Append(s);
                                    }
                                }
                            }

                            if (bracketCount > 0)
                            {
                                string beVerb = bracketCount == 1 ? "is" : "are";
                                throw new Exception($"{bracketCount} '}}' character {beVerb} missing in expression : [{expr}]");
                            }
                            resultString.Append(Evaluate(innerExp.ToString()));
                        }
                    }
                    else if (expr.Substring(i, expr.Length - i)[0] == '}')
                    {
                        i++;

                        if (expr.Substring(i, expr.Length - i)[0] == '}')
                        {
                            resultString.Append("}");
                            i++;
                        }
                        else
                        {
                            throw new ExpressionEvaluatorSyntaxErrorException("A character '}' must be escaped in a interpolated string.");
                        }
                    }
                    else if (expr.Substring(i, expr.Length - i)[0] == '\\')
                    {
                        i++;

                        if (stringEscapedCharDict.TryGetValue(expr.Substring(i, expr.Length - i)[0], out string escapedString))
                        {
                            resultString.Append(escapedString);
                            i++;
                        }
                        else
                        {
                            throw new ExpressionEvaluatorSyntaxErrorException("There is no corresponding escaped character for \\" + expr.Substring(i, 1));
                        }
                    }
                }

                if (!endOfString)
                    throw new ExpressionEvaluatorSyntaxErrorException("A \" character is missing.");

                return true;
            }

            return false;
        }

        #endregion

        #region ProcessStack

        private object ProcessStack(Stack<object> stack)
        {
            List<object> list = stack.ToList();

            operatorsEvaluations.ForEach(delegate (Dictionary<ExpressionOperator, Func<dynamic, dynamic, object>> operatorEvalutationsDict)
            {
                for (int i = list.Count - 1; i >= 0; i--)
                {
                    for (int opi = 0; opi < operatorEvalutationsDict.Keys.ToList().Count; opi++)
                    {
                        ExpressionOperator eOp = operatorEvalutationsDict.Keys.ToList()[opi];

                        if ((list[i] as ExpressionOperator?) == eOp)
                        {
                            if (rightOperandOnlyOperatorsEvaluationDictionary.ContainsKey(eOp))
                            {
                                list[i] = operatorEvalutationsDict[eOp](null, (dynamic)list[i - 1]);
                                list.RemoveAt(i - 1);
                                break;
                            }
                            else if (leftOperandOnlyOperatorsEvaluationDictionary.ContainsKey(eOp))
                            {
                                list[i] = operatorEvalutationsDict[eOp]((dynamic)list[i + 1], null);
                                list.RemoveAt(i + 1);
                                break;
                            }
                            else
                            {
                                list[i] = operatorEvalutationsDict[eOp]((dynamic)list[i + 1], (dynamic)list[i - 1]);
                                list.RemoveAt(i + 1);
                                list.RemoveAt(i - 1);
                                i -= 1;
                                break;
                            }
                        }
                    }
                }
            });

            stack.Clear();
            for (int i = 0; i < list.Count; i++)
            {
                stack.Push(list[i]);
            }

            if (stack.Count > 1)
                throw new ExpressionEvaluatorSyntaxErrorException("Syntax error. Check that no operator is missing");

            return stack.Pop();
        }

        #endregion

        #region Remove comments

        /// <summary>
        /// remove all line and blocks comments of the specified C# script. (Manage in strings comment syntax ignore)
        /// based on https://stackoverflow.com/questions/3524317/regex-to-strip-line-comments-from-c-sharp/3524689#3524689
        /// </summary>
        /// <param name="scriptWithComments">The C# code with comments to remove</param>
        /// <returns>The same C# code without comments</returns>
        public string RemoveComments(string scriptWithComments)
        {
            return removeCommentsRegex.Replace(scriptWithComments,
                match =>
                {
                    if (match.Value.StartsWith("/"))
                    {
                        Match newLineCharsMatch = newLineCharsRegex.Match(match.Value);

                        if (match.Value.StartsWith("/*") && newLineCharsMatch.Success)
                        {
                            return newLineCharsMatch.Value;
                        }
                        else
                        {
                            return " ";
                        }
                    }
                    else
                    {
                        return match.Value;
                    }
                });
        }

        #endregion

        #region Utils methods for parsing and interpretation

        private delegate dynamic InternalDelegate(params dynamic[] args);
        private bool GetLambdaExpression(string expr, Stack<object> stack)
        {
            Match lambdaExpressionMatch = lambdaExpressionRegex.Match(expr);

            if (lambdaExpressionMatch.Success)
            {
                List<string> argsNames = lambdaArgRegex
                    .Matches(lambdaExpressionMatch.Groups["args"].Value)
                    .Cast<Match>().ToList()
                    .ConvertAll(argMatch => argMatch.Value);

                stack.Push(new InternalDelegate((object[] args) =>
                {
                    Dictionary<string, object> vars = new Dictionary<string, object>(Variables);

                    for (int a = 0; a < argsNames.Count || a < args.Length; a++)
                    {
                        vars[argsNames[a]] = args[a];
                    }

                    ExpressionEvaluator expressionEvaluator = new ExpressionEvaluator(vars);

                    string lambdaBody = lambdaExpressionMatch.Groups["expression"].Value.Trim();

                    if (inScript && lambdaBody.StartsWith("{") && lambdaBody.EndsWith("}"))
                        return expressionEvaluator.ScriptEvaluate(lambdaBody.Substring(1, lambdaBody.Length - 2));
                    else
                        return expressionEvaluator.Evaluate(lambdaExpressionMatch.Groups["expression"].Value);
                }));

                return true;
            }
            else
            {
                return false;
            }
        }

        private MethodInfo GetRealMethod(ref Type type, ref object obj, string func, BindingFlags flag, List<object> args, string genericsTypes = "")
        {
            MethodInfo methodInfo = null;
            List<object> modifiedArgs = new List<object>(args);

            if (OptionFluidPrefixingActive &&
                (func.ManageCasing(OptionCaseSensitiveEvaluationActive).StartsWith("Fluid".ManageCasing(OptionCaseSensitiveEvaluationActive))
                    || func.ManageCasing(OptionCaseSensitiveEvaluationActive).StartsWith("Fluent".ManageCasing(OptionCaseSensitiveEvaluationActive))))
            {
                methodInfo = GetRealMethod(ref type, ref obj, func.ManageCasing(OptionCaseSensitiveEvaluationActive).Substring(func.ManageCasing(OptionCaseSensitiveEvaluationActive).StartsWith("Fluid".ManageCasing(OptionCaseSensitiveEvaluationActive)) ? 5 : 6), flag, modifiedArgs, genericsTypes);
                if (methodInfo != null)
                {
                    if (methodInfo.ReturnType == typeof(void))
                    {
                        obj = new DelegateEncaps(obj, methodInfo);

                        methodInfo = typeof(DelegateEncaps).GetMethod("CallFluidMethod");

                        args.Clear();
                        args.Add(modifiedArgs.ToArray());
                    }

                    return methodInfo;
                }
            }

            if (args.Contains(null))
            {
                methodInfo = type.GetMethod(func.ManageCasing(OptionCaseSensitiveEvaluationActive), flag);
            }
            else
            {
                methodInfo = type.GetMethod(func.ManageCasing(OptionCaseSensitiveEvaluationActive), flag, null, args.ConvertAll(arg => arg.GetType()).ToArray(), null);
            }

            if (methodInfo != null)
            {
                methodInfo = MakeConcreteMethodIfGeneric(methodInfo, genericsTypes);
            }
            else
            {
                List<MethodInfo> methodInfos = type.GetMethods(flag)
                .Where(m => m.Name.ManageCasing(OptionCaseSensitiveEvaluationActive).Equals(func.ManageCasing(OptionCaseSensitiveEvaluationActive)) && m.GetParameters().Length == modifiedArgs.Count)
                .ToList();

                for (int m = 0; m < methodInfos.Count && methodInfo == null; m++)
                {
                    methodInfos[m] = MakeConcreteMethodIfGeneric(methodInfos[m], genericsTypes);

                    bool parametersCastOK = true;

                    modifiedArgs = new List<object>(args);

                    for (int a = 0; a < modifiedArgs.Count; a++)
                    {
                        Type parameterType = methodInfos[m].GetParameters()[a].ParameterType;
                        string paramTypeName = parameterType.Name;

                        if (paramTypeName.StartsWith("Predicate")
                            && modifiedArgs[a] is InternalDelegate)
                        {
                            InternalDelegate led = modifiedArgs[a] as InternalDelegate;
                            modifiedArgs[a] = new Predicate<object>(o => (bool)(led(new object[] { o })));
                        }
                        else if (paramTypeName.StartsWith("Func")
                            && modifiedArgs[a] is InternalDelegate)
                        {
                            InternalDelegate led = modifiedArgs[a] as InternalDelegate;
                            DelegateEncaps de = new DelegateEncaps(led);
                            MethodInfo encapsMethod = de.GetType()
                                .GetMethod($"Func{parameterType.GetGenericArguments().Length - 1}")
                                .MakeGenericMethod(parameterType.GetGenericArguments());
                            modifiedArgs[a] = Delegate.CreateDelegate(parameterType, de, encapsMethod);
                        }
                        else if (paramTypeName.StartsWith("Converter")
                            && modifiedArgs[a] is InternalDelegate)
                        {
                            InternalDelegate led = modifiedArgs[a] as InternalDelegate;
                            modifiedArgs[a] = new Converter<object, object>(o => (led(new object[] { o })));
                        }
                        else
                        {
                            try
                            {
                                if (!methodInfos[m].GetParameters()[a].ParameterType.IsAssignableFrom(modifiedArgs[a].GetType()))
                                {
                                    modifiedArgs[a] = Convert.ChangeType(modifiedArgs[a], methodInfos[m].GetParameters()[a].ParameterType);
                                }
                            }
                            catch
                            {
                                parametersCastOK = false;
                            }
                        }
                    }

                    if (parametersCastOK)
                        methodInfo = methodInfos[m];
                }

                if (methodInfo != null)
                {
                    args.Clear();
                    args.AddRange(modifiedArgs);
                }
            }

            return methodInfo;
        }

        private MethodInfo MakeConcreteMethodIfGeneric(MethodInfo methodInfo, string genericsTypes = "")
        {
            if (methodInfo.IsGenericMethod)
            {
                if (genericsTypes.Equals(string.Empty))
                    return methodInfo.MakeGenericMethod(Enumerable.Repeat(typeof(object), methodInfo.GetGenericArguments().Count()).ToArray());
                else
                    return methodInfo.MakeGenericMethod(GetConcreteTypes(genericsTypes));
            }

            return methodInfo;
        }

        private Type[] GetConcreteTypes(string genericsTypes)
        {
            return genericsDecodeRegex
                .Matches(genericsEndOnlyOneTrim.Replace(genericsTypes.TrimStart(' ', '<'), ""))
                .Cast<Match>()
                .Select(match => GetTypeByFriendlyName(match.Groups["name"].Value, match.Groups["isgeneric"].Value, true))
                .ToArray();
        }

        private BindingFlags DetermineInstanceOrStatic(ref Type objType, ref object obj)
        {
            if (obj is ClassOrTypeName classOrTypeName)
            {
                objType = classOrTypeName.Type;
                obj = null;
                return StaticBindingFlag;
            }
            else
            {
                objType = obj.GetType();
                return InstanceBindingFlag;
            }
        }

        string GetScriptBetweenCurlyBrackets(string parentScript, ref int index)
        {
            string s;
            string currentScript = string.Empty;
            int bracketCount = 1;
            for (; index < parentScript.Length; index++)
            {
                Match internalStringMatch = stringBeginningRegex.Match(parentScript.Substring(index));
                Match internalCharMatch = internalCharRegex.Match(parentScript.Substring(index));

                if (internalStringMatch.Success)
                {
                    string innerString = internalStringMatch.Value + GetCodeUntilEndOfString(parentScript.Substring(index + internalStringMatch.Length), internalStringMatch);
                    currentScript += innerString;
                    index += innerString.Length - 1;
                }
                else if (internalCharMatch.Success)
                {
                    currentScript += internalCharMatch.Value;
                    index += internalCharMatch.Length - 1;
                }
                else
                {
                    s = parentScript.Substring(index, 1);

                    if (s.Equals("{")) bracketCount++;

                    if (s.Equals("}"))
                    {
                        bracketCount--;
                        if (bracketCount == 0)
                            break;
                    }

                    currentScript += s;
                }
            }

            if (bracketCount > 0)
            {
                string beVerb = bracketCount == 1 ? "is" : "are";
                throw new Exception($"{bracketCount} '" + "}" + $"' character {beVerb} missing in script at : [{index}]");
            }

            return currentScript;
        }

        private List<string> GetExpressionsBetweenParenthesesOrOtherImbricableBrackets(string expr, ref int i, bool checkSeparator, string separator = ",", string startChar = "(", string endChar = ")")
        {
            List<string> expressionsList = new List<string>();

            string s;
            string currentExpression = string.Empty;
            int bracketCount = 1;
            for (; i < expr.Length; i++)
            {
                string subExpr = expr.Substring(i);
                Match internalStringMatch = stringBeginningRegex.Match(subExpr);
                Match internalCharMatch = internalCharRegex.Match(subExpr);

                if (internalStringMatch.Success)
                {
                    string innerString = internalStringMatch.Value + GetCodeUntilEndOfString(expr.Substring(i + internalStringMatch.Length), internalStringMatch);
                    currentExpression += innerString;
                    i += innerString.Length - 1;
                }
                else if (internalCharMatch.Success)
                {
                    currentExpression += internalCharMatch.Value;
                    i += internalCharMatch.Length - 1;
                }
                else
                {
                    s = expr.Substring(i, 1);

                    if (s.Equals(startChar)) bracketCount++;

                    if (s.Equals(endChar))
                    {
                        bracketCount--;
                        if (bracketCount == 0)
                        {
                            if (!currentExpression.Trim().Equals(string.Empty))
                                expressionsList.Add(currentExpression);
                            break;
                        }
                    }

                    if (checkSeparator && s.Equals(separator) && bracketCount == 1)
                    {
                        expressionsList.Add(currentExpression);
                        currentExpression = string.Empty;
                    }
                    else
                        currentExpression += s;
                }
            }

            if (bracketCount > 0)
            {
                string beVerb = bracketCount == 1 ? "is" : "are";
                throw new Exception($"{bracketCount} '{endChar}' character {beVerb} missing in expression : [{expr}]");
            }

            return expressionsList;
        }

        private bool DefaultFunctions(string name, List<string> args, out object result)
        {
            bool functionExists = true;

            if (simpleDoubleMathFuncsDictionary.TryGetValue(name, out Func<double, double> func))
            {
                result = func(Convert.ToDouble(Evaluate(args[0])));
            }
            else if (doubleDoubleMathFuncsDictionary.TryGetValue(name, out Func<double, double, double> func2))
            {
                result = func2(Convert.ToDouble(Evaluate(args[0])), Convert.ToDouble(Evaluate(args[1])));
            }
            else if (complexStandardFuncsDictionary.TryGetValue(name, out Func<ExpressionEvaluator, List<string>, object> complexFunc))
            {
                result = complexFunc(this, args);
            }
            else if (OptionEvaluateFunctionActive && name.ManageCasing(OptionCaseSensitiveEvaluationActive).Equals("Evaluate".ManageCasing(OptionCaseSensitiveEvaluationActive)))
            {
                result = Evaluate((string)Evaluate(args[0]));
            }
            else if (OptionScriptEvaluateFunctionActive && name.ManageCasing(OptionCaseSensitiveEvaluationActive).Equals("ScriptEvaluate".ManageCasing(OptionCaseSensitiveEvaluationActive)))
            {
                result = ScriptEvaluate((string)Evaluate(args[0]));
            }
            else
            {
                result = null;
                functionExists = false;
            }

            return functionExists;
        }

<<<<<<< HEAD
        private Type GetTypeByFriendlyName(string typeName)
=======
        private Type GetTypeByFriendlyName(string typeName, string genericTypes = "", bool throwExceptionIfNotFound = false)
>>>>>>> 92a4c3f3
        {
            Type result = null;
            try
            {
<<<<<<< HEAD
                result = Type.GetType(typeName, false, !OptionCaseSensitiveEvaluationActive);
=======
                string formatedGenericTypes = string.Empty;

                if (!genericTypes.Equals(string.Empty))
                {
                    Type[] types = GetConcreteTypes(genericTypes);
                    formatedGenericTypes = $"`{types.Length}[{ string.Join(", ", types.Select(type => type.FullName))}]";
                }

                result = Type.GetType(typeName + formatedGenericTypes, false, !OptionCaseSensitiveEvaluationActive);
>>>>>>> 92a4c3f3

                if (result == null)
                {
                    typeName = primaryTypesRegex.Replace(typeName, delegate (Match match)
                    {
                        return primaryTypesDict[match.Value.ManageCasing(OptionCaseSensitiveEvaluationActive)].ToString();
                    });

                    result = Type.GetType(typeName, false, !OptionCaseSensitiveEvaluationActive);
                }

                if (result == null)
                {
                    result = Types.Find(type => type.Name.ManageCasing(OptionCaseSensitiveEvaluationActive).Equals(typeName.ManageCasing(OptionCaseSensitiveEvaluationActive)));
                }

                for (int a = 0; a < Assemblies.Count && result == null; a++)
                {
                    if(typeName.Contains("."))
<<<<<<< HEAD
                        result = Type.GetType($"{typeName},{Assemblies[a].FullName}", false, !OptionCaseSensitiveEvaluationActive);
=======
                        result = Type.GetType($"{typeName}{formatedGenericTypes},{Assemblies[a].FullName}", false, !OptionCaseSensitiveEvaluationActive);
>>>>>>> 92a4c3f3
                    else
                    {
                        for (int i = 0; i < Namespaces.Count && result == null; i++)
                        {
<<<<<<< HEAD
                            result = Type.GetType($"{Namespaces[i]}.{typeName},{Assemblies[a].FullName}", false, !OptionCaseSensitiveEvaluationActive);
=======
                            result = Type.GetType($"{Namespaces[i]}.{typeName}{formatedGenericTypes},{Assemblies[a].FullName}", false, !OptionCaseSensitiveEvaluationActive);
>>>>>>> 92a4c3f3
                        }
                    }
                }
            }
            catch(ExpressionEvaluatorSyntaxErrorException)
            {
                throw;
            }
            catch { }

            if (result != null && TypesToBlock.Contains(result))
                result = null;

            if (result == null && throwExceptionIfNotFound)
                throw new ExpressionEvaluatorSyntaxErrorException($"Type or class {typeName}{genericTypes} is unknown");

            return result;
        }

        private static object ChangeType(object value, Type conversionType)
        {
            if (conversionType == null)
            {
                throw new ArgumentNullException("conversionType");
            }
            if (conversionType.IsGenericType && conversionType.GetGenericTypeDefinition().Equals(typeof(Nullable<>)))
            {
                if (value == null)
                {
                    return null;
                }
                NullableConverter nullableConverter = new NullableConverter(conversionType);
                conversionType = nullableConverter.UnderlyingType;
            }
            return Convert.ChangeType(value, conversionType);
        }

        private string GetCodeUntilEndOfString(string subExpr, Match stringBeginningMatch)
        {
            StringBuilder stringBuilder = new StringBuilder();

            GetCodeUntilEndOfString(subExpr, stringBeginningMatch, ref stringBuilder);

            return stringBuilder.ToString();
        }

        private void GetCodeUntilEndOfString(string subExpr, Match stringBeginningMatch, ref StringBuilder stringBuilder)
        {
            Match codeUntilEndOfStringMatch = stringBeginningMatch.Value.Contains("$") ? 
                (stringBeginningMatch.Value.Contains("@") ? endOfStringWithDollarWithAt.Match(subExpr) : endOfStringWithDollar.Match(subExpr)) :
                (stringBeginningMatch.Value.Contains("@") ? endOfStringWithoutDollarWithAt.Match(subExpr) : endOfStringWithoutDollar.Match(subExpr));

            if (codeUntilEndOfStringMatch.Success)
            {
                if (codeUntilEndOfStringMatch.Value.EndsWith("\""))
                {
                    stringBuilder.Append(codeUntilEndOfStringMatch.Value);
                }
                else if (codeUntilEndOfStringMatch.Value.EndsWith("{") && codeUntilEndOfStringMatch.Length < subExpr.Length)
                {
                    if (subExpr[codeUntilEndOfStringMatch.Length] == '{')
                    {
                        stringBuilder.Append(codeUntilEndOfStringMatch.Value);
                        stringBuilder.Append("{");
                        GetCodeUntilEndOfString(subExpr.Substring(codeUntilEndOfStringMatch.Length + 1), stringBeginningMatch, ref stringBuilder);
                    }
                    else
                    {
                        string interpolation = GetCodeUntilEndOfStringInterpolation(subExpr.Substring(codeUntilEndOfStringMatch.Length));
                        stringBuilder.Append(codeUntilEndOfStringMatch.Value);
                        stringBuilder.Append(interpolation);
                        GetCodeUntilEndOfString(subExpr.Substring(codeUntilEndOfStringMatch.Length + interpolation.Length), stringBeginningMatch, ref stringBuilder);
                    }
                }
                else
                {
                    stringBuilder.Append(subExpr);
                }
            }
            else
            {
                stringBuilder.Append(subExpr);
            }
        }

        private string GetCodeUntilEndOfStringInterpolation(string subExpr)
        {
            Match endOfStringInterpolationMatch = endOfStringInterpolationRegex.Match(subExpr);
            string result = subExpr;

            if (endOfStringInterpolationMatch.Success)
            {
                if (endOfStringInterpolationMatch.Value.EndsWith("}"))
                {
                    result = endOfStringInterpolationMatch.Value;
                }
                else
                {
                    Match stringBeginningForEndBlockMatch = stringBeginningForEndBlockRegex.Match(endOfStringInterpolationMatch.Value);

                    string subString = GetCodeUntilEndOfString(subExpr.Substring(endOfStringInterpolationMatch.Length), stringBeginningForEndBlockMatch);

                    result = endOfStringInterpolationMatch.Value + subString
                        + GetCodeUntilEndOfStringInterpolation(subExpr.Substring(endOfStringInterpolationMatch.Length + subString.Length));
                }
            }

            return result;
        }


        #endregion

        #region Utils private sub classes for parsing and interpretation

        private class ClassOrTypeName
        {
            public Type Type { get; set; }
        }

        private class DelegateEncaps
        {
            private readonly InternalDelegate lambda;

            private MethodInfo methodInfo;
            private readonly object target;

            public DelegateEncaps(InternalDelegate lambda)
            {
                this.lambda = lambda;
            }
            public DelegateEncaps(object target, MethodInfo methodInfo)
            {
                this.target = target;
                this.methodInfo = methodInfo;
            }

            public object CallFluidMethod(params object[] args)
            {
                methodInfo.Invoke(target, args);
                return target;
            }

            public TResult Func0<TResult>()
            {
                return (TResult)lambda();
            }
            public TResult Func1<T, TResult>(T arg)
            {
                return (TResult)lambda(arg);
            }
            public TResult Func2<T1, T2, TResult>(T1 arg1, T2 arg2)
            {
                return (TResult)lambda(arg1, arg2);
            }
            public TResult Func3<T1, T2, T3, TResult>(T1 arg1, T2 arg2, T3 arg3)
            {
                return (TResult)lambda(arg1, arg2, arg3);
            }
            public TResult Func4<T1, T2, T3, T4, TResult>(T1 arg1, T2 arg2, T3 arg3, T4 arg4)
            {
                return (TResult)lambda(arg1, arg2, arg3, arg4);
            }
            public TResult Func5<T1, T2, T3, T4, T5, TResult>(T1 arg1, T2 arg2, T3 arg3, T4 arg4, T5 arg5)
            {
                return (TResult)lambda(arg1, arg2, arg3, arg4, arg5);
            }
            public TResult Func6<T1, T2, T3, T4, T5, T6, TResult>(T1 arg1, T2 arg2, T3 arg3, T4 arg4, T5 arg5, T6 arg6)
            {
                return (TResult)lambda(arg1, arg2, arg3, arg4, arg5, arg6);
            }
            public TResult Func7<T1, T2, T3, T4, T5, T6, T7, TResult>(T1 arg1, T2 arg2, T3 arg3, T4 arg4, T5 arg5, T6 arg6, T7 arg7)
            {
                return (TResult)lambda(arg1, arg2, arg3, arg4, arg5, arg6, arg7);
            }
            public TResult Func8<T1, T2, T3, T4, T5, T6, T7, T8, TResult>(T1 arg1, T2 arg2, T3 arg3, T4 arg4, T5 arg5, T6 arg6, T7 arg7, T8 arg8)
            {
                return (TResult)lambda(arg1, arg2, arg3, arg4, arg5, arg6, arg7, arg8);
            }
            public TResult Func9<T1, T2, T3, T4, T5, T6, T7, T8, T9, TResult>(T1 arg1, T2 arg2, T3 arg3, T4 arg4, T5 arg5, T6 arg6, T7 arg7, T8 arg8, T9 arg9)
            {
                return (TResult)lambda(arg1, arg2, arg3, arg4, arg5, arg6, arg7, arg8, arg9);
            }
            public TResult Func10<T1, T2, T3, T4, T5, T6, T7, T8, T9, T10, TResult>(T1 arg1, T2 arg2, T3 arg3, T4 arg4, T5 arg5, T6 arg6, T7 arg7, T8 arg8, T9 arg9, T10 arg10)
            {
                return (TResult)lambda(arg1, arg2, arg3, arg4, arg5, arg6, arg7, arg8, arg9, arg10);
            }
            public TResult Func11<T1, T2, T3, T4, T5, T6, T7, T8, T9, T10, T11, TResult>(T1 arg1, T2 arg2, T3 arg3, T4 arg4, T5 arg5, T6 arg6, T7 arg7, T8 arg8, T9 arg9, T10 arg10, T11 arg11)
            {
                return (TResult)lambda(arg1, arg2, arg3, arg4, arg5, arg6, arg7, arg8, arg9, arg10, arg11);
            }
            public TResult Func12<T1, T2, T3, T4, T5, T6, T7, T8, T9, T10, T11, T12, TResult>(T1 arg1, T2 arg2, T3 arg3, T4 arg4, T5 arg5, T6 arg6, T7 arg7, T8 arg8, T9 arg9, T10 arg10, T11 arg11, T12 arg12)
            {
                return (TResult)lambda(arg1, arg2, arg3, arg4, arg5, arg6, arg7, arg8, arg9, arg10, arg11, arg12);
            }
            public TResult Func13<T1, T2, T3, T4, T5, T6, T7, T8, T9, T10, T11, T12, T13, TResult>(T1 arg1, T2 arg2, T3 arg3, T4 arg4, T5 arg5, T6 arg6, T7 arg7, T8 arg8, T9 arg9, T10 arg10, T11 arg11, T12 arg12, T13 arg13)
            {
                return (TResult)lambda(arg1, arg2, arg3, arg4, arg5, arg6, arg7, arg8, arg9, arg10, arg11, arg12, arg13);
            }
            public TResult Func14<T1, T2, T3, T4, T5, T6, T7, T8, T9, T10, T11, T12, T13, T14, TResult>(T1 arg1, T2 arg2, T3 arg3, T4 arg4, T5 arg5, T6 arg6, T7 arg7, T8 arg8, T9 arg9, T10 arg10, T11 arg11, T12 arg12, T13 arg13, T14 arg14)
            {
                return (TResult)lambda(arg1, arg2, arg3, arg4, arg5, arg6, arg7, arg8, arg9, arg10, arg11, arg12, arg13, arg14);
            }
            public TResult Func15<T1, T2, T3, T4, T5, T6, T7, T8, T9, T10, T11, T12, T13, T14, T15, TResult>(T1 arg1, T2 arg2, T3 arg3, T4 arg4, T5 arg5, T6 arg6, T7 arg7, T8 arg8, T9 arg9, T10 arg10, T11 arg11, T12 arg12, T13 arg13, T14 arg14, T15 arg15)
            {
                return (TResult)lambda(arg1, arg2, arg3, arg4, arg5, arg6, arg7, arg8, arg9, arg10, arg11, arg12, arg13, arg14, arg15);
            }
            public TResult Func16<T1, T2, T3, T4, T5, T6, T7, T8, T9, T10, T11, T12, T13, T14, T15, T16, TResult>(T1 arg1, T2 arg2, T3 arg3, T4 arg4, T5 arg5, T6 arg6, T7 arg7, T8 arg8, T9 arg9, T10 arg10, T11 arg11, T12 arg12, T13 arg13, T14 arg14, T15 arg15, T16 arg16)
            {
                return (TResult)lambda(arg1, arg2, arg3, arg4, arg5, arg6, arg7, arg8, arg9, arg10, arg11, arg12, arg13, arg14, arg15, arg16);
            }
        }

        #endregion
    }

    #region Internal extentions methods

    internal static class StringCaseManagementForExpressionEvaluatorExtension
    {
        public static string ManageCasing(this string text, bool isCaseSensitive)
        {
            return isCaseSensitive ? text : text.ToLower();
        }
    }

    #endregion

    #region linked enums

    public enum OptionOnNoReturnKeywordFoundInScriptAction
    {
        ReturnAutomaticallyLastEvaluatedExpression,
        ReturnNull,
        ThrowSyntaxException
    }

    #endregion

    #region ExpressionEvaluator linked public classes (specific Exceptions and EventArgs)

    public class ExpressionEvaluatorSyntaxErrorException : Exception
    {
        public ExpressionEvaluatorSyntaxErrorException() : base()
        { }

        public ExpressionEvaluatorSyntaxErrorException(string message) : base(message)
        { }
        public ExpressionEvaluatorSyntaxErrorException(string message, Exception innerException) : base(message, innerException)
        { }
    }

    public class ExpressionEvaluatorSecurityException : Exception
    {
        public ExpressionEvaluatorSecurityException() : base()
        { }

        public ExpressionEvaluatorSecurityException(string message) : base(message)
        { }
        public ExpressionEvaluatorSecurityException(string message, Exception innerException) : base(message, innerException)
        { }
    }

    public class VariableEvaluationEventArg : EventArgs
    {
        /// <summary>
        /// Constructor of the VariableEvaluationEventArg
        /// </summary>
        /// <param name="name">The name of the variable to Evaluate</param>
        public VariableEvaluationEventArg(string name, ExpressionEvaluator evaluator = null, object onInstance = null)
        {
            Name = name;
            This = onInstance;
            Evaluator = evaluator;
        }

        /// <summary>
        /// The name of the variable to Evaluate
        /// </summary>
        public string Name { get; private set; }

        private object varValue;

        /// <summary>
        /// To set a value to this variable
        /// </summary>
        public object Value
        {
            get { return varValue; }
            set
            {
                varValue = value;
                HasValue = true;
            }
        }

        /// <summary>
        /// if <c>true</c> the variable is affected, if <c>false</c> it means that the variable does not exist.
        /// </summary>
        public bool HasValue { get; set; } = false;

        /// <summary>
        /// In the case of on the fly instance property definition the instance of the object on which this Function is called.
        /// Otherwise is set to null.
        /// </summary>
        public object This { get; private set; } = null;

        /// <summary>
        /// A reference on the current expression evaluator.
        /// </summary>
        public ExpressionEvaluator Evaluator { get; private set; }
    }

    public class FunctionEvaluationEventArg : EventArgs
    {
        private readonly Func<string, object> evaluateFunc = null;

        public FunctionEvaluationEventArg(string name, Func<string, object> evaluateFunc, List<string> args = null, ExpressionEvaluator evaluator = null, object onInstance = null)
        {
            Name = name;
            Args = args ?? new List<string>();
            this.evaluateFunc = evaluateFunc;
            This = onInstance;
            Evaluator = evaluator;
        }

        /// <summary>
        /// The not evaluated args of the function
        /// </summary>
        public List<string> Args { get; private set; } = new List<string>();

        /// <summary>
        /// Get the values of the function's args.
        /// </summary>
        /// <returns></returns>
        public object[] EvaluateArgs()
        {
            return Args.ConvertAll(arg => evaluateFunc(arg)).ToArray();
        }

        /// <summary>
        /// Get the value of the function's arg at the specified index
        /// </summary>
        /// <param name="index">The index of the function's arg to evaluate</param>
        /// <returns>The evaluated arg</returns>
        public object EvaluateArg(int index)
        {
            return evaluateFunc(Args[index]);
        }

        /// <summary>
        /// Get the value of the function's arg at the specified index
        /// </summary>
        /// <typeparam name="T">The type of the result to get. (Do a cast)</typeparam>
        /// <param name="index">The index of the function's arg to evaluate</param>
        /// <returns>The evaluated arg casted in the specified type</returns>
        public T EvaluateArg<T>(int index)
        {
            return (T)evaluateFunc(Args[index]);
        }

        /// <summary>
        /// The name of the variable to Evaluate
        /// </summary>
        public string Name { get; private set; }

        private object returnValue = null;

        /// <summary>
        /// To set the return value of the function
        /// </summary>
        public object Value
        {
            get { return returnValue; }
            set
            {
                returnValue = value;
                FunctionReturnedValue = true;
            }
        }

        /// <summary>
        /// if <c>true</c> the function evaluation has been done, if <c>false</c> it means that the function does not exist.
        /// </summary>
        public bool FunctionReturnedValue { get; set; } = false;

        /// <summary>
        /// In the case of on the fly instance method definition the instance of the object on which this Function is called.
        /// Otherwise is set to null.
        /// </summary>
        public object This { get; private set; } = null;

        /// <summary>
        /// A reference on the current expression evaluator.
        /// </summary>
        public ExpressionEvaluator Evaluator { get; private set; }
    }

    #endregion
}<|MERGE_RESOLUTION|>--- conflicted
+++ resolved
@@ -1,12 +1,7 @@
 /******************************************************************************************************
     Title : ExpressionEvaluator (https://github.com/codingseb/ExpressionEvaluator)
-<<<<<<< HEAD
-    Version : 1.3.2.0 
-    (if last digit is not a zero, the version is an intermediate version and can be unstable)
-=======
     Version : 1.3.3.0 
     (if last digit (the forth) is not a zero, the version is an intermediate version and can be unstable)
->>>>>>> 92a4c3f3
 
     Author : Coding Seb
     Licence : MIT (https://github.com/codingseb/ExpressionEvaluator/blob/master/LICENSE.md)
@@ -57,15 +52,9 @@
 
 
         // Depending on OptionInlineNamespacesEvaluationActive. Initialized in constructor
-<<<<<<< HEAD
-        private string CastRegexPattern { get { return $@"^\(\s*(?<typeName>[{ diactiticsKeywordsRegexPattern }][{ diactiticsKeywordsRegexPattern }0-9\{ (OptionInlineNamespacesEvaluationActive ? @"\." : string.Empty) }[\]<>]*[?]?)\s*\)"; } }
-        private string InstanceCreationWithNewKeywordRegexPattern { get { return $@"^new\s+(?<name>[{ diactiticsKeywordsRegexPattern }][{ diactiticsKeywordsRegexPattern}0-9{ (OptionInlineNamespacesEvaluationActive ? @"\." : string.Empty) }]*)\s*(?<isgeneric>[<](?>[^<>]+|(?<gentag>[<])|(?<-gentag>[>]))*(?(gentag)(?!))[>])?\s*((?<isfunction>[(])|(?<isArray>\[))?"; } }
-        private Regex instanceCreationWithNewKeywordRegex = null;
-=======
         private string InstanceCreationWithNewKeywordRegexPattern { get { return $@"^new\s+(?<name>[{ diactiticsKeywordsRegexPattern }][{ diactiticsKeywordsRegexPattern}0-9{ (OptionInlineNamespacesEvaluationActive ? @"\." : string.Empty) }]*)\s*(?<isgeneric>[<](?>[^<>]+|(?<gentag>[<])|(?<-gentag>[>]))*(?(gentag)(?!))[>])?\s*((?<isfunction>[(])|(?<isArray>\[)|(?<isInit>[{{]))?"; } }
         private Regex instanceCreationWithNewKeywordRegex = null;
         private string CastRegexPattern { get { return $@"^\(\s*(?<typeName>[{ diactiticsKeywordsRegexPattern }][{ diactiticsKeywordsRegexPattern }0-9{ (OptionInlineNamespacesEvaluationActive ? @"\." : string.Empty) }\[\]<>]*[?]?)\s*\)"; } }
->>>>>>> 92a4c3f3
         private Regex castRegex = null;
 
         private static readonly string primaryTypesRegexPattern = @"(?<=^|[^" + diactiticsKeywordsRegexPattern + @"])(?<primaryType>object|string|bool[?]?|byte[?]?|char[?]?|decimal[?]?|double[?]?|short[?]?|int[?]?|long[?]?|sbyte[?]?|float[?]?|ushort[?]?|uint[?]?|void)(?=[^a-zA-Z_]|$)";
@@ -548,22 +537,6 @@
             }
         }
 
-        /// <summary>
-        /// if <c>true</c> allow the use of inline namespace (Can be slow, and is less secure). 
-        /// if <c>false</c> unactive inline namespace (only namespaces in Namespaces list are available). 
-        /// By default : true
-        /// </summary>
-        public bool OptionInlineNamespacesEvaluationActive
-        {
-            get { return optionInlineNamespacesEvaluationActive; }
-            set
-            {
-                optionInlineNamespacesEvaluationActive = value;
-                instanceCreationWithNewKeywordRegex = new Regex(InstanceCreationWithNewKeywordRegexPattern, (optionCaseSensitiveEvaluationActive ? RegexOptions.None : RegexOptions.IgnoreCase));
-                castRegex = new Regex(CastRegexPattern, (optionCaseSensitiveEvaluationActive ? RegexOptions.None : RegexOptions.IgnoreCase));
-            }
-        }
-
         private Func<ExpressionEvaluator, List<string>, object> newMethodMem;
 
         /// <summary>
@@ -773,7 +746,6 @@
         #region Main evaluate methods (Expressions and scripts ==> public)
 
         private bool inScript = false;
-        private bool optionInlineNamespacesEvaluationActive = true;
 
         /// <summary>
         /// Evaluate a script (multiple expressions separated by semicolon)
@@ -1446,12 +1418,8 @@
                 || stack.Peek() is ExpressionOperator))
             {
                 string completeName = instanceCreationMatch.Groups["name"].Value;
-<<<<<<< HEAD
-                Type type = GetTypeByFriendlyName(completeName);
-=======
                 string genericTypes = instanceCreationMatch.Groups["isgeneric"].Value;
                 Type type = GetTypeByFriendlyName(completeName, genericTypes);
->>>>>>> 92a4c3f3
 
                 i += instanceCreationMatch.Length;
 
@@ -1963,35 +1931,6 @@
                                     }
                                 }
 
-                                if(staticType == null && OptionInlineNamespacesEvaluationActive)
-                                {
-                                    int subIndex = 0;
-                                    Match namespaceMatch = varOrFunctionRegEx.Match(expr.Substring(i + subIndex));
-                                    
-                                    while (staticType == null && 
-                                        namespaceMatch.Success && 
-                                        !namespaceMatch.Groups["sign"].Success && 
-                                        !namespaceMatch.Groups["assignationOperator"].Success && 
-                                        !namespaceMatch.Groups["postfixOperator"].Success && 
-                                        !namespaceMatch.Groups["postfixOperator"].Success && 
-                                        !namespaceMatch.Groups["isfunction"].Success && 
-                                        i + subIndex < expr.Length && 
-                                        !typeName.EndsWith("?"))
-                                    {
-                                        subIndex += namespaceMatch.Length;
-                                        typeName += $"{namespaceMatch.Value}{((i + subIndex < expr.Length && expr.Substring(i + subIndex)[0] == '?') ? "?" : "") }";
-                                        staticType = GetTypeByFriendlyName(typeName);
-
-                                        if(staticType != null)
-                                        {
-                                            i += subIndex;
-                                            break;
-                                        }
-
-                                        namespaceMatch = varOrFunctionRegEx.Match(expr.Substring(i + subIndex));
-                                    }
-                                }
-
                                 if (typeName.EndsWith("?") && staticType != null)
                                     i++;
 
@@ -2798,18 +2737,11 @@
             return functionExists;
         }
 
-<<<<<<< HEAD
-        private Type GetTypeByFriendlyName(string typeName)
-=======
         private Type GetTypeByFriendlyName(string typeName, string genericTypes = "", bool throwExceptionIfNotFound = false)
->>>>>>> 92a4c3f3
         {
             Type result = null;
             try
             {
-<<<<<<< HEAD
-                result = Type.GetType(typeName, false, !OptionCaseSensitiveEvaluationActive);
-=======
                 string formatedGenericTypes = string.Empty;
 
                 if (!genericTypes.Equals(string.Empty))
@@ -2819,7 +2751,6 @@
                 }
 
                 result = Type.GetType(typeName + formatedGenericTypes, false, !OptionCaseSensitiveEvaluationActive);
->>>>>>> 92a4c3f3
 
                 if (result == null)
                 {
@@ -2839,20 +2770,12 @@
                 for (int a = 0; a < Assemblies.Count && result == null; a++)
                 {
                     if(typeName.Contains("."))
-<<<<<<< HEAD
-                        result = Type.GetType($"{typeName},{Assemblies[a].FullName}", false, !OptionCaseSensitiveEvaluationActive);
-=======
                         result = Type.GetType($"{typeName}{formatedGenericTypes},{Assemblies[a].FullName}", false, !OptionCaseSensitiveEvaluationActive);
->>>>>>> 92a4c3f3
                     else
                     {
                         for (int i = 0; i < Namespaces.Count && result == null; i++)
                         {
-<<<<<<< HEAD
-                            result = Type.GetType($"{Namespaces[i]}.{typeName},{Assemblies[a].FullName}", false, !OptionCaseSensitiveEvaluationActive);
-=======
                             result = Type.GetType($"{Namespaces[i]}.{typeName}{formatedGenericTypes},{Assemblies[a].FullName}", false, !OptionCaseSensitiveEvaluationActive);
->>>>>>> 92a4c3f3
                         }
                     }
                 }
