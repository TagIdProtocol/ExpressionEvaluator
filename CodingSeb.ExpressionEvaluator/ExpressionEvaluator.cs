--- conflicted
+++ resolved
@@ -1887,13 +1887,9 @@
                                 stack.Push(cusVarValueToPush);
                             }
                             else if (varFuncMatch.Groups["postfixOperator"].Success)
-<<<<<<< HEAD
-                            {
-                                cusVarValueToPush = varFuncMatch.Groups["postfixOperator"].Value.Equals("++") ? cusVarValueToPush + 1 : cusVarValueToPush - 1;
-                            }
-=======
+                            {
                                 cusVarValueToPush = varFuncMatch.Groups["postfixOperator"].Value.Equals("++") ? (dynamic)cusVarValueToPush + 1 : (dynamic)cusVarValueToPush - 1;
->>>>>>> d8faa08c
+                            }
                             else if (varFuncMatch.Groups["prefixOperator"].Success)
                             {
                                 stack.Pop();
