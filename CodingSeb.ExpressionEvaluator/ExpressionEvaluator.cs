/******************************************************************************************************
    Title : ExpressionEvaluator (https://github.com/codingseb/ExpressionEvaluator)
    Version : 1.3.2.0 
    (if last digit is not a zero, the version is an intermediate version and can be unstable)

    Author : Coding Seb
    Licence : MIT (https://github.com/codingseb/ExpressionEvaluator/blob/master/LICENSE.md)
*******************************************************************************************************/

using System;
using System.Collections.Generic;
using System.ComponentModel;
using System.Dynamic;
using System.Globalization;
using System.Linq;
using System.Reflection;
using System.Text;
using System.Text.RegularExpressions;

namespace CodingSeb.ExpressionEvaluator
{
    /// <summary>
    /// This class allow to evaluate a string math or pseudo C# expression 
    /// </summary>
    public class ExpressionEvaluator
    {
        #region Regex declarations

        private static readonly string diactitics = "áàâãåǎăāąæéèêëěēĕėęěìíîïīĭįĳóôõöōŏőøðœùúûüǔũūŭůűųýþÿŷıćĉċčçďđĝğġģĥħĵķĺļľŀłńņňŋñŕŗřśŝşšţťŧŵźżžÁÀÂÃÅǍĂĀĄÆÉÈÊËĚĒĔĖĘĚÌÍÎÏĪĬĮĲÓÔÕÖŌŎŐØÐŒÙÚÛÜǓŨŪŬŮŰŲÝÞŸŶIĆĈĊČÇĎĐĜĞĠĢĤĦĴĶĹĻĽĿŁŃŅŇŊÑŔŖŘŚŜŞŠŢŤŦŴŹŻŽß";
        private static readonly string diactiticsKeywordsRegexPattern = "a-zA-Z_" + diactitics;

        private static readonly Regex varOrFunctionRegEx = new Regex($@"^((?<sign>[+-])|(?<inObject>(?<nullConditional>[?])?\.)?)(?<name>[{ diactiticsKeywordsRegexPattern }][{ diactiticsKeywordsRegexPattern }0-9]*)\s*((?<assignationOperator>(?<assignmentPrefix>[+\-*/%&|^]|<<|>>)?=(?![=>]))|(?<postfixOperator>([+][+]|--)(?![{ diactiticsKeywordsRegexPattern}0-9]))|((?<isgeneric>[<](?>[^<>]+|(?<gentag>[<])|(?<-gentag>[>]))*(?(gentag)(?!))[>])?(?<isfunction>[(])?))", RegexOptions.IgnoreCase | RegexOptions.Compiled);
        private static readonly Regex numberRegex = new Regex(@"^(?<sign>[+-])?\d+(?<hasdecimal>\.?\d+(e[+-]?\d+)?)?(?<type>ul|[fdulm])?", RegexOptions.IgnoreCase);
        private static readonly Regex stringBeginningRegex = new Regex("^(?<interpolated>[$])?(?<escaped>[@])?[\"]");
        private static readonly Regex internalCharRegex = new Regex(@"^['](\\[']|[^'])*[']");
        private static readonly Regex indexingBeginningRegex = new Regex(@"^[?]?\[");
        private static readonly Regex assignationOrPostFixOperatorRegex = new Regex(@"^\s*((?<assignmentPrefix>[+\-*/%&|^]|<<|>>)?=(?![=>])|(?<postfixOperator>([+][+]|--)(?![" + diactiticsKeywordsRegexPattern + @"0-9])))");

        private static readonly Regex endOfStringWithDollar = new Regex("^([^\"{\\\\]|\\\\[\\\\\"0abfnrtv])*[\"{]");
        private static readonly Regex endOfStringWithoutDollar = new Regex("^([^\"\\\\]|\\\\[\\\\\"0abfnrtv])*[\"]");
        private static readonly Regex endOfStringWithDollarWithAt = new Regex("^[^\"{]*[\"{]");
        private static readonly Regex endOfStringWithoutDollarWithAt = new Regex("^[^\"]*[\"]");
        private static readonly Regex endOfStringInterpolationRegex = new Regex("^('\"'|[^}\"])*[}\"]");
        private static readonly Regex stringBeginningForEndBlockRegex = new Regex("[$]?[@]?[\"]$");
        private static readonly Regex lambdaExpressionRegex = new Regex($@"^\s*(?<args>(\s*[(]\s*([{ diactiticsKeywordsRegexPattern }][{ diactiticsKeywordsRegexPattern }0-9]*\s*([,]\s*[{diactiticsKeywordsRegexPattern}][{ diactiticsKeywordsRegexPattern}0-9]*\s*)*)?[)])|[{ diactiticsKeywordsRegexPattern}][{ diactiticsKeywordsRegexPattern }0-9]*)\s*=>(?<expression>.*)$", RegexOptions.Singleline);
        private static readonly Regex lambdaArgRegex = new Regex($@"[{ diactiticsKeywordsRegexPattern }][{ diactiticsKeywordsRegexPattern }0-9]*");
        private static readonly Regex initInNewBeginningRegex = new Regex(@"^\s*{");
        private static readonly Regex OtherDimentionArrayInNewBeginningRegex = new Regex(@"^\s*\[");


        // Depending on OptionInlineNamespacesEvaluationActive. Initialized in constructor
        private string CastRegexPattern { get { return $@"^\(\s*(?<typeName>[{ diactiticsKeywordsRegexPattern }][{ diactiticsKeywordsRegexPattern }0-9\{ (OptionInlineNamespacesEvaluationActive ? @"\." : string.Empty) }[\]<>]*[?]?)\s*\)"; } }
        private string InstanceCreationWithNewKeywordRegexPattern { get { return $@"^new\s+(?<name>[{ diactiticsKeywordsRegexPattern }][{ diactiticsKeywordsRegexPattern}0-9{ (OptionInlineNamespacesEvaluationActive ? @"\." : string.Empty) }]*)\s*(?<isgeneric>[<](?>[^<>]+|(?<gentag>[<])|(?<-gentag>[>]))*(?(gentag)(?!))[>])?\s*((?<isfunction>[(])|(?<isArray>\[))?"; } }
        private Regex instanceCreationWithNewKeywordRegex = null;
        private Regex castRegex = null;

        private static readonly string primaryTypesRegexPattern = @"(?<=^|[^" + diactiticsKeywordsRegexPattern + @"])(?<primaryType>object|string|bool[?]?|byte[?]?|char[?]?|decimal[?]?|double[?]?|short[?]?|int[?]?|long[?]?|sbyte[?]?|float[?]?|ushort[?]?|uint[?]?|void)(?=[^a-zA-Z_]|$)";
        private Regex primaryTypesRegex = new Regex(primaryTypesRegexPattern);

        // To remove comments in scripts based on https://stackoverflow.com/questions/3524317/regex-to-strip-line-comments-from-c-sharp/3524689#3524689
        private static readonly string blockComments = @"/\*(.*?)\*/";
        private static readonly string lineComments = @"//[^\r\n]*";
        private static readonly string stringsIgnore = @"""((\\[^\n]|[^""\n])*)""";
        private static readonly string verbatimStringsIgnore = @"@(""[^""]*"")+";
        private static readonly Regex removeCommentsRegex = new Regex($"{blockComments}|{lineComments}|{stringsIgnore}|{verbatimStringsIgnore}", RegexOptions.Singleline);
        private static readonly Regex newLineCharsRegex = new Regex(@"\r\n|\r|\n");

        // For script only
        private static readonly Regex blockKeywordsBeginningRegex = new Regex(@"^\s*(?<keyword>while|for|foreach|if|else\s+if|catch)\s*[(]", RegexOptions.IgnoreCase);
        private static readonly Regex foreachParenthisEvaluationRegex = new Regex(@"^\s*(?<variableName>[" + diactiticsKeywordsRegexPattern + @"][" + diactiticsKeywordsRegexPattern + @"0-9]*)\s+(?<in>in)\s+(?<collection>.*)", RegexOptions.IgnoreCase);
        private static readonly Regex blockKeywordsWithoutParenthesesBeginningRegex = new Regex(@"^\s*(?<keyword>else|do|try|finally)(?![" + diactiticsKeywordsRegexPattern + @"0-9])", RegexOptions.IgnoreCase);
        private static readonly Regex blockBeginningRegex = new Regex(@"^\s*[{]");
        private static readonly Regex returnKeywordRegex = new Regex(@"^return(\s+|\()", RegexOptions.IgnoreCase | RegexOptions.Singleline);
        private static readonly Regex nextIsEndOfExpressionRegex = new Regex(@"^\s*[;]");

        #endregion

        #region enums (Operators, if else blocks states)

        private enum ExpressionOperator
        {
            Plus,
            Minus,
            UnaryPlus,
            UnaryMinus,
            Multiply,
            Divide,
            Modulo,
            Lower,
            Greater,
            Equal,
            LowerOrEqual,
            GreaterOrEqual,
            Is,
            NotEqual,
            LogicalNegation,
            ConditionalAnd,
            ConditionalOr,
            LogicalAnd,
            LogicalOr,
            LogicalXor,
            ShiftBitsLeft,
            ShiftBitsRight,
            NullCoalescing,
            Cast,
            Indexing,
            IndexingWithNullConditional,
        }

        private enum IfBlockEvaluatedState
        {
            NoBlockEvaluated,
            If,
            ElseIf
        }

        private enum TryBlockEvaluatedState
        {
            NoBlockEvaluated,
            Try,
            Catch
        }

        #endregion

        #region Dictionaries declarations (Primary types, number suffix, escaped chars, operators management, default vars and functions)

        private static readonly Dictionary<string, Type> primaryTypesDict = new Dictionary<string, Type>()
        {
            { "object", typeof(object) },
            { "string", typeof(string) },
            { "bool", typeof(bool) },
            { "bool?", typeof(bool?) },
            { "byte", typeof(byte) },
            { "byte?", typeof(byte?) },
            { "char", typeof(char) },
            { "char?", typeof(char?) },
            { "decimal", typeof(decimal) },
            { "decimal?", typeof(decimal?) },
            { "double", typeof(double) },
            { "double?", typeof(double?) },
            { "short", typeof(short) },
            { "short?", typeof(short?) },
            { "int", typeof(int) },
            { "int?", typeof(int?) },
            { "long", typeof(long) },
            { "long?", typeof(long?) },
            { "sbyte", typeof(sbyte) },
            { "sbyte?", typeof(sbyte?) },
            { "float", typeof(float) },
            { "float?", typeof(float?) },
            { "ushort", typeof(ushort) },
            { "ushort?", typeof(ushort?) },
            { "uint", typeof(uint) },
            { "uint?", typeof(uint?) },
            { "ulong", typeof(ulong) },
            { "ulong?", typeof(ulong?) },
            { "void", typeof(void) }
        };

        private static Dictionary<string, Func<string, object>> numberSuffixToParse = new Dictionary<string, Func<string, object>>(StringComparer.OrdinalIgnoreCase) // Always Case insensitive, like in C#
        {
            { "f", number => float.Parse(number, NumberStyles.Any, CultureInfo.InvariantCulture) },
            { "d", number => double.Parse(number, NumberStyles.Any, CultureInfo.InvariantCulture) },
            { "u", number => uint.Parse(number, NumberStyles.Any, CultureInfo.InvariantCulture) },
            { "l", number => long.Parse(number, NumberStyles.Any, CultureInfo.InvariantCulture) },
            { "ul", number => ulong.Parse(number, NumberStyles.Any, CultureInfo.InvariantCulture) },
            { "m", number => decimal.Parse(number, NumberStyles.Any, CultureInfo.InvariantCulture) }
        };

        private static Dictionary<char, string> stringEscapedCharDict = new Dictionary<char, string>()
        {
            { '\\', @"\" },
            { '"', "\"" },
            { '0', "\0" },
            { 'a', "\a" },
            { 'b', "\b" },
            { 'f', "\f" },
            { 'n', "\n" },
            { 'r', "\r" },
            { 't', "\t" },
            { 'v', "\v" }
        };

        private static Dictionary<char, char> charEscapedCharDict = new Dictionary<char, char>()
        {
            { '\\', '\\' },
            { '\'', '\'' },
            { '0', '\0' },
            { 'a', '\a' },
            { 'b', '\b' },
            { 'f', '\f' },
            { 'n', '\n' },
            { 'r', '\r' },
            { 't', '\t' },
            { 'v', '\v' }
        };

        private Dictionary<string, ExpressionOperator> operatorsDictionary = new Dictionary<string, ExpressionOperator>(StringComparer.Ordinal)
        {
            { "+", ExpressionOperator.Plus },
            { "-", ExpressionOperator.Minus },
            { "*", ExpressionOperator.Multiply },
            { "/", ExpressionOperator.Divide },
            { "%", ExpressionOperator.Modulo },
            { "<", ExpressionOperator.Lower },
            { ">", ExpressionOperator.Greater },
            { "<=", ExpressionOperator.LowerOrEqual },
            { ">=", ExpressionOperator.GreaterOrEqual },
            { "is", ExpressionOperator.Is },
            { "==", ExpressionOperator.Equal },
            { "!=", ExpressionOperator.NotEqual },
            { "&&", ExpressionOperator.ConditionalAnd },
            { "||", ExpressionOperator.ConditionalOr },
            { "!", ExpressionOperator.LogicalNegation },
            { "&", ExpressionOperator.LogicalAnd },
            { "|", ExpressionOperator.LogicalOr },
            { "^", ExpressionOperator.LogicalXor },
            { "<<", ExpressionOperator.ShiftBitsLeft },
            { ">>", ExpressionOperator.ShiftBitsRight },
            { "??", ExpressionOperator.NullCoalescing },
        };

        private static Dictionary<ExpressionOperator, bool> leftOperandOnlyOperatorsEvaluationDictionary = new Dictionary<ExpressionOperator, bool>()
        {
        };

        private static Dictionary<ExpressionOperator, bool> rightOperandOnlyOperatorsEvaluationDictionary = new Dictionary<ExpressionOperator, bool>()
        {
            {ExpressionOperator.LogicalNegation, true },
            {ExpressionOperator.UnaryPlus, true },
            {ExpressionOperator.UnaryMinus, true }
        };

        private static List<Dictionary<ExpressionOperator, Func<dynamic, dynamic, object>>> operatorsEvaluations =
            new List<Dictionary<ExpressionOperator, Func<dynamic, dynamic, object>>>()
        {
            new Dictionary<ExpressionOperator, Func<dynamic, dynamic, object>>()
            {
                {ExpressionOperator.Indexing, (dynamic left, dynamic right) => left is IDictionary<string,object> dictionaryLeft ? dictionaryLeft[right] : left[right] },
                {ExpressionOperator.IndexingWithNullConditional, (dynamic left, dynamic right) => left is IDictionary<string,object> dictionaryLeft ? dictionaryLeft[right] : left?[right] },
            },
            new Dictionary<ExpressionOperator, Func<dynamic, dynamic, object>>()
            {
                {ExpressionOperator.UnaryPlus, (dynamic left, dynamic right) => +right },
                {ExpressionOperator.UnaryMinus, (dynamic left, dynamic right) => -right },
                {ExpressionOperator.LogicalNegation, (dynamic left, dynamic right) => !right },
                {ExpressionOperator.Cast, (dynamic left, dynamic right) => ChangeType(right, left) },
            },
            new Dictionary<ExpressionOperator, Func<dynamic, dynamic, object>>()
            {
                {ExpressionOperator.Multiply, (dynamic left, dynamic right) => left * right },
                {ExpressionOperator.Divide, (dynamic left, dynamic right) => left / right },
                {ExpressionOperator.Modulo, (dynamic left, dynamic right) => left % right },
            },
            new Dictionary<ExpressionOperator, Func<dynamic, dynamic, object>>()
            {
                {ExpressionOperator.Plus, (dynamic left, dynamic right) => left + right  },
                {ExpressionOperator.Minus, (dynamic left, dynamic right) => left - right },
            },
            new Dictionary<ExpressionOperator, Func<dynamic, dynamic, object>>()
            {
                {ExpressionOperator.ShiftBitsLeft, (dynamic left, dynamic right) => left << right },
                {ExpressionOperator.ShiftBitsRight, (dynamic left, dynamic right) => left >> right },
            },
            new Dictionary<ExpressionOperator, Func<dynamic, dynamic, object>>()
            {
                {ExpressionOperator.Lower, (dynamic left, dynamic right) => left < right },
                {ExpressionOperator.Greater, (dynamic left, dynamic right) => left > right },
                {ExpressionOperator.LowerOrEqual, (dynamic left, dynamic right) => left <= right },
                {ExpressionOperator.GreaterOrEqual, (dynamic left, dynamic right) => left >= right },
                {ExpressionOperator.Is, (dynamic left, dynamic right) => left != null && (((ClassOrTypeName)right).Type).IsAssignableFrom(left.GetType()) },
            },
            new Dictionary<ExpressionOperator, Func<dynamic, dynamic, object>>()
            {
                {ExpressionOperator.Equal, (dynamic left, dynamic right) => left == right },
                {ExpressionOperator.NotEqual, (dynamic left, dynamic right) => left != right },
            },
            new Dictionary<ExpressionOperator, Func<dynamic, dynamic, object>>()
            {
                {ExpressionOperator.LogicalAnd, (dynamic left, dynamic right) => left & right },
            },
            new Dictionary<ExpressionOperator, Func<dynamic, dynamic, object>>()
            {
                {ExpressionOperator.LogicalXor, (dynamic left, dynamic right) => left ^ right },
            },
            new Dictionary<ExpressionOperator, Func<dynamic, dynamic, object>>()
            {
                {ExpressionOperator.LogicalOr, (dynamic left, dynamic right) => left | right },
            },
            new Dictionary<ExpressionOperator, Func<dynamic, dynamic, object>>()
            {
                {ExpressionOperator.ConditionalAnd, (dynamic left, dynamic right) => left && right },
            },
            new Dictionary<ExpressionOperator, Func<dynamic, dynamic, object>>()
            {
                {ExpressionOperator.ConditionalOr, (dynamic left, dynamic right) => left || right },
            },
            new Dictionary<ExpressionOperator, Func<dynamic, dynamic, object>>()
            {
                {ExpressionOperator.NullCoalescing, (dynamic left, dynamic right) => left ?? right },
            },
        };

        private Dictionary<string, object> defaultVariables = new Dictionary<string, object>(StringComparer.Ordinal)
        {
            { "Pi", Math.PI },
            { "E", Math.E },
            { "null", null},
            { "true", true },
            { "false", false },
        };

        private Dictionary<string, Func<double, double>> simpleDoubleMathFuncsDictionary = new Dictionary<string, Func<double, double>>(StringComparer.Ordinal)
        {
            { "Abs", Math.Abs },
            { "Acos", Math.Acos },
            { "Asin", Math.Asin },
            { "Atan", Math.Atan },
            { "Ceiling", Math.Ceiling },
            { "Cos", Math.Cos },
            { "Cosh", Math.Cosh },
            { "Exp", Math.Exp },
            { "Floor", Math.Floor },
            { "Log10", Math.Log10 },
            { "Sin", Math.Sin },
            { "Sinh", Math.Sinh },
            { "Sqrt", Math.Sqrt },
            { "Tan", Math.Tan },
            { "Tanh", Math.Tanh },
            { "Truncate", Math.Truncate },
        };

        private Dictionary<string, Func<double, double, double>> doubleDoubleMathFuncsDictionary = new Dictionary<string, Func<double, double, double>>(StringComparer.Ordinal)
        {
            { "Atan2", Math.Atan2 },
            { "IEEERemainder", Math.IEEERemainder },
            { "Log", Math.Log },
            { "Pow", Math.Pow },
        };

        private Dictionary<string, Func<ExpressionEvaluator, List<string>, object>> complexStandardFuncsDictionary = new Dictionary<string, Func<ExpressionEvaluator, List<string>, object>>(StringComparer.Ordinal)
        {
            { "Array", (self, args) => args.ConvertAll(arg => self.Evaluate(arg)).ToArray() },
            { "ArrayOfType", (self, args) =>
                {
                    Array sourceArray = args.Skip(1).Select(arg => self.Evaluate(arg)).ToArray();
                    Array typedArray = Array.CreateInstance((Type)self.Evaluate(args[0]), sourceArray.Length);
                    Array.Copy(sourceArray, typedArray, sourceArray.Length);

                    return typedArray;
                }
            },
            { "Avg", (self, args) => args.ConvertAll(arg => Convert.ToDouble(self.Evaluate(arg))).Sum() / args.Count },
            { "default", (self, args) =>
                {
                    object argValue = self.Evaluate(args[0]);

                    if (argValue is ClassOrTypeName classOrTypeName)
                        return Activator.CreateInstance(classOrTypeName.Type);
                    else
                        return null;
                }
            },
            //{ "if", (self, args) => (bool)self.Evaluate(args[0]) ? self.Evaluate(args[1]) : self.Evaluate(args[2]) },
            { "in", (self, args) => args.Skip(1).ToList().ConvertAll(arg => self.Evaluate(arg)).Contains(self.Evaluate(args[0])) },
            { "List", (self, args) => args.ConvertAll(arg => self.Evaluate(arg)) },
            { "Max", (self, args) => args.ConvertAll(arg => Convert.ToDouble(self.Evaluate(arg))).Max() },
            { "Min", (self, args) => args.ConvertAll(arg => Convert.ToDouble(self.Evaluate(arg))).Min() },
            { "new", (self, args) =>
                {
                    List<object> cArgs = args.ConvertAll(arg => self.Evaluate(arg));
                    return Activator.CreateInstance((cArgs[0] as ClassOrTypeName).Type, cArgs.Skip(1).ToArray());
                }
            },
            { "Round", (self, args) =>
                {
                    if(args.Count == 3)
                        return Math.Round(Convert.ToDouble(self.Evaluate(args[0])), (int)(self.Evaluate(args[1])), (MidpointRounding)self.Evaluate(args[2]));
                    else if(args.Count == 2)
                    {
                        object arg2 = self.Evaluate(args[1]);

                        if(arg2 is MidpointRounding midpointRounding)
                            return Math.Round(Convert.ToDouble(self.Evaluate(args[0])), midpointRounding);
                        else
                            return Math.Round(Convert.ToDouble(self.Evaluate(args[0])), (int)arg2);
                    }
                    else if(args.Count == 1)
                        return Math.Round(Convert.ToDouble(self.Evaluate(args[0])));
                    else
                        throw new ArgumentException();

                }
            },
            { "Sign", (self, args) => Math.Sign(Convert.ToDouble(self.Evaluate(args[0]))) },
            { "typeof", (self, args) => ((ClassOrTypeName)self.Evaluate(args[0])).Type },
        };

        #endregion

        #region Assemblies, Namespaces and types lists

        /// <summary>
        /// All assemblies needed to resolves Types
        /// by default all Assemblies loaded in the current AppDomain
        /// </summary>
        public List<Assembly> Assemblies { get; set; } = new List<Assembly>();

        /// <summary>
        /// All Namespaces Where to find types
        /// </summary>
        public List<string> Namespaces { get; set; } = new List<string>()
        {
            "System",
            "System.Linq",
            "System.IO",
            "System.Text",
            "System.Text.RegularExpressions",
            "System.ComponentModel",
            "System.Dynamic",
            "System.Collections",
            "System.Collections.Generic",
            "System.Collections.Specialized",
            "System.Globalization"
        };

        /// <summary>
        /// To add or remove specific types to manage in expression.
        /// </summary>
        public List<Type> Types { get; set; } = new List<Type>();

        /// <summary>
        /// A list of type to block an keep un usable in Expression Evaluation for security purpose
        /// </summary>
        public List<Type> TypesToBlock { get; set; } = new List<Type>();

        /// <summary>
        /// A list of statics types where to find extensions methods
        /// </summary>
        public List<Type> StaticTypesForExtensionsMethods { get; set; } = new List<Type>()
        {
            typeof(Enumerable) // For Linq extension methods
        };

        #endregion

        #region Options

        private bool optionCaseSensitiveEvaluationActive = true;

        /// <summary>
        /// If <c>true</c> all evaluation are case sensitives.
        /// If <c>false</c> evaluations are case insensitive.
        /// By default = true
        /// </summary>
        public bool OptionCaseSensitiveEvaluationActive
        {
            get { return optionCaseSensitiveEvaluationActive; }
            set
            {
                optionCaseSensitiveEvaluationActive = value;
                Variables = Variables;
                operatorsDictionary = new Dictionary<string, ExpressionOperator>(operatorsDictionary, StringComparerForCasing);
                defaultVariables = new Dictionary<string, object>(defaultVariables, StringComparerForCasing);
                simpleDoubleMathFuncsDictionary = new Dictionary<string, Func<double, double>>(simpleDoubleMathFuncsDictionary, StringComparerForCasing);
                doubleDoubleMathFuncsDictionary = new Dictionary<string, Func<double, double, double>>(doubleDoubleMathFuncsDictionary, StringComparerForCasing);
                complexStandardFuncsDictionary = new Dictionary<string, Func<ExpressionEvaluator, List<string>, object>>(complexStandardFuncsDictionary, StringComparerForCasing);
                instanceCreationWithNewKeywordRegex = new Regex(InstanceCreationWithNewKeywordRegexPattern, (optionCaseSensitiveEvaluationActive ? RegexOptions.None : RegexOptions.IgnoreCase));
                primaryTypesRegex = new Regex(primaryTypesRegexPattern, (optionCaseSensitiveEvaluationActive ? RegexOptions.None : RegexOptions.IgnoreCase));
            }
        }

        private StringComparer StringComparerForCasing
        {
            get
            {
                return OptionCaseSensitiveEvaluationActive ? StringComparer.Ordinal : StringComparer.OrdinalIgnoreCase;
            }
        }

        /// <summary>
        /// if <c>true</c> allow to add the prefix Fluid or Fluent before void methods names to return back the instance on which the method is call.
        /// if <c>false</c> unactive this functionality.
        /// By default : true
        /// </summary>
        public bool OptionFluidPrefixingActive { get; set; } = true;

        /// <summary>
        /// if <c>true</c> allow to create instance of object with the C# syntax new ClassName(...).
        /// if <c>false</c> unactive this functionality.
        /// By default : true
        /// </summary>
        public bool OptionNewKeywordEvaluationActive { get; set; } = true;

        /// <summary>
        /// if <c>true</c> allow the use of inline namespace (Can be slow, and is less secure). 
        /// if <c>false</c> unactive inline namespace (only namespaces in Namespaces list are available). 
        /// By default : true
        /// </summary>
        public bool OptionInlineNamespacesEvaluationActive
        {
            get { return optionInlineNamespacesEvaluationActive; }
            set
            {
                optionInlineNamespacesEvaluationActive = value;
                instanceCreationWithNewKeywordRegex = new Regex(InstanceCreationWithNewKeywordRegexPattern, (optionCaseSensitiveEvaluationActive ? RegexOptions.None : RegexOptions.IgnoreCase));
                castRegex = new Regex(CastRegexPattern, (optionCaseSensitiveEvaluationActive ? RegexOptions.None : RegexOptions.IgnoreCase));
            }
        }

        private Func<ExpressionEvaluator, List<string>, object> newMethodMem;

        /// <summary>
        /// if <c>true</c> allow to create instance of object with the Default function new(ClassNam,...).
        /// if <c>false</c> unactive this functionality.
        /// By default : true
        /// </summary>
        public bool OptionNewFunctionEvaluationActive
        {
            get
            {
                return complexStandardFuncsDictionary.ContainsKey("new");
            }
            set
            {
                if (value && !complexStandardFuncsDictionary.ContainsKey("new"))
                    complexStandardFuncsDictionary["new"] = newMethodMem;
                else if (!value && complexStandardFuncsDictionary.ContainsKey("new"))
                {
                    newMethodMem = complexStandardFuncsDictionary["new"];
                    complexStandardFuncsDictionary.Remove("new");
                }
            }
        }

        /// <summary>
        /// if <c>true</c> allow to call static methods on classes.
        /// if <c>false</c> unactive this functionality.
        /// By default : true
        /// </summary>
        public bool OptionStaticMethodsCallActive { get; set; } = true;

        /// <summary>
        /// if <c>true</c> allow to get static properties on classes
        /// if <c>false</c> unactive this functionality.
        /// By default : true
        /// </summary>
        public bool OptionStaticProperiesGetActive { get; set; } = true;

        /// <summary>
        /// if <c>true</c> allow to call instance methods on objects.
        /// if <c>false</c> unactive this functionality.
        /// By default : true
        /// </summary>
        public bool OptionInstanceMethodsCallActive { get; set; } = true;

        /// <summary>
        /// if <c>true</c> allow to get instance properties on objects
        /// if <c>false</c> unactive this functionality.
        /// By default : true
        /// </summary>
        public bool OptionInstanceProperiesGetActive { get; set; } = true;

        /// <summary>
        /// if <c>true</c> allow to get object at index or key like IndexedObject[indexOrKey]
        /// if <c>false</c> unactive this functionality.
        /// By default : true
        /// </summary>
        public bool OptionIndexingActive { get; set; } = true;

        /// <summary>
        /// if <c>true</c> allow string interpretation with ""
        /// if <c>false</c> unactive this functionality.
        /// By default : true
        /// </summary>
        public bool OptionStringEvaluationActive { get; set; } = true;

        /// <summary>
        /// if <c>true</c> allow char interpretation with ''
        /// if <c>false</c> unactive this functionality.
        /// By default : true
        /// </summary>
        public bool OptionCharEvaluationActive { get; set; } = true;

        /// <summary>
        /// If <c>true</c> Evaluate function is callables in an expression. If <c>false</c> Evaluate is not callable.
        /// By default : true 
        /// if set to false for security (also ensure that ExpressionEvaluator type is in TypesToBlock list)
        /// </summary>
        public bool OptionEvaluateFunctionActive { get; set; } = true;

        /// <summary>
        /// If <c>true</c> allow to assign a value to a variable in the Variable disctionary with (=, +=, -=, *=, /=, %=, &=, |=, ^=, <<=, >>=, ++ or --)
        /// If <c>false</c> unactive this functionality
        /// By default : true
        /// </summary>
        public bool OptionVariableAssignationActive { get; set; } = true;

        /// <summary>
        /// If <c>true</c> allow to set/modify a property or a field value with (=, +=, -=, *=, /=, %=, &=, |=, ^=, <<=, >>=, ++ or --)
        /// If <c>false</c> unactive this functionality
        /// By default : true
        /// </summary>
        public bool OptionPropertyOrFieldSetActive { get; set; } = true;

        /// <summary>
        /// If <c>true</c> allow to assign a indexed element like Collections, List, Arrays and Dictionaries with (=, +=, -=, *=, /=, %=, &=, |=, ^=, <<=, >>=, ++ or --)
        /// If <c>false</c> unactive this functionality
        /// By default : true
        /// </summary>
        public bool OptionIndexingAssignationActive { get; set; } = true;

        /// <summary>
        /// If <c>true</c> ScriptEvaluate function is callables in an expression. If <c>false</c> Evaluate is not callable.
        /// By default : true 
        /// if set to false for security (also ensure that ExpressionEvaluator type is in TypesToBlock list)
        /// </summary>
        public bool OptionScriptEvaluateFunctionActive { get; set; } = true;

        /// <summary>
        /// If <c>ReturnAutomaticallyLastEvaluatedExpression</c> ScriptEvaluate return automatically the last evaluated expression if no return keyword is met.
        /// If <c>ReturnNull</c> return null if no return keyword is met.
        /// If <c>ThrowSyntaxException</c> a exception is throw if no return keyword is met.
        /// By default : ReturnAutomaticallyLastEvaluatedExpression;
        /// </summary>
        public OptionOnNoReturnKeywordFoundInScriptAction OptionOnNoReturnKeywordFoundInScriptAction { get; set; } = OptionOnNoReturnKeywordFoundInScriptAction.ReturnAutomaticallyLastEvaluatedExpression;

        #endregion

        #region Reflection flags

        private BindingFlags InstanceBindingFlag
        {
            get
            {
                BindingFlags flag = BindingFlags.Default | BindingFlags.Public | BindingFlags.Instance;

                if (!OptionCaseSensitiveEvaluationActive)
                    flag |= BindingFlags.IgnoreCase;

                return flag;
            }
        }

        public BindingFlags StaticBindingFlag
        {
            get
            {
                BindingFlags flag = BindingFlags.Default | BindingFlags.Public | BindingFlags.Static;

                if (!OptionCaseSensitiveEvaluationActive)
                    flag |= BindingFlags.IgnoreCase;

                return flag;
            }
        }

        #endregion

        #region Custom and on the fly variables and methods

        private Dictionary<string, object> variables = new Dictionary<string, object>(StringComparer.Ordinal);

        /// <summary>
        /// The Values of the variable use in the expressions
        /// </summary>
        public Dictionary<string, object> Variables
        {
            get { return variables; }
            set { variables = value == null ? new Dictionary<string, object>() : new Dictionary<string, object>(value, StringComparerForCasing); }
        }

        /// <summary>
        /// Is Fired when no internal variable is found for a variable name.
        /// Allow to define a variable and the corresponding value on the fly.
        /// </summary>
        public event EventHandler<VariableEvaluationEventArg> EvaluateVariable;

        /// <summary>
        /// Is Fired when no internal function is found for a variable name.
        /// Allow to define a function and the corresponding value on the fly.
        /// </summary>
        public event EventHandler<FunctionEvaluationEventArg> EvaluateFunction;

        #endregion

        #region Constructors

        /// <summary>
        /// Default Constructor
        /// </summary>
        public ExpressionEvaluator()
        {
            Assemblies.AddRange(AppDomain.CurrentDomain.GetAssemblies());
            instanceCreationWithNewKeywordRegex = new Regex(InstanceCreationWithNewKeywordRegexPattern);
            castRegex = new Regex(CastRegexPattern);
        }

        /// <summary>
        /// Constructor with variable initialize
        /// </summary>
        /// <param name="variables">The Values of the variable use in the expressions</param>
        public ExpressionEvaluator(Dictionary<string, object> variables) : this()
        {
            Variables = variables;
        }

        #endregion

        #region Main evaluate methods (Expressions and scripts ==> public)

        private bool inScript = false;
        private bool optionInlineNamespacesEvaluationActive = true;

        /// <summary>
        /// Evaluate a script (multiple expressions separated by semicolon)
        /// Support Assignation with [=] (for simple variable write in the Variables dictionary)
        /// support also if, else if, else while and for keywords
        /// </summary>
        /// <typeparam name="T">The type in which to cast the result of the expression</typeparam>
        /// <param name="script">the script to evaluate</param>
        /// <returns>The result of the last evaluated expression</returns>
        public T ScriptEvaluate<T>(string script)
        {
            return (T)ScriptEvaluate(script);
        }

        /// <summary>
        /// Evaluate a script (multiple expressions separated by semicolon)
        /// Support Assignation with [=] (for simple variable write in the Variables dictionary)
        /// support also if, else if, else while and for keywords
        /// </summary>
        /// <param name="script">the script to evaluate</param>
        /// <returns>The result of the last evaluated expression</returns>
        public object ScriptEvaluate(string script)
        {
            inScript = true;
            try
            {
                bool isReturn = false;
                bool isBreak = false;
                bool isContinue = false;

                object result = ScriptEvaluate(script, ref isReturn, ref isBreak, ref isContinue);

                if (isBreak)
                    throw new ExpressionEvaluatorSyntaxErrorException("[break] keyword executed outside a loop");
                else if (isContinue)
                    throw new ExpressionEvaluatorSyntaxErrorException("[continue] keyword executed outside a loop");
                else
                    return result;
            }
            finally
            {
                inScript = false;
            }
        }

        private object ScriptEvaluate(string script, ref bool valueReturned, ref bool breakCalled, ref bool continueCalled)
        {
            object lastResult = null;
            bool isReturn = valueReturned;
            bool isBreak = breakCalled;
            bool isContinue = continueCalled;
            int startOfExpression = 0;
            IfBlockEvaluatedState ifBlockEvaluatedState = IfBlockEvaluatedState.NoBlockEvaluated;
            TryBlockEvaluatedState tryBlockEvaluatedState = TryBlockEvaluatedState.NoBlockEvaluated;
            List<List<string>> ifElseStatementsList = new List<List<string>>();
            List<List<string>> tryStatementsList = new List<List<string>>();

            object ManageJumpStatementsOrExpressionEval(string expression)
            {
                string baseExpression = expression;
                object result = null;

                expression = expression.Trim();

                string expressionToTest = OptionCaseSensitiveEvaluationActive ? expression : expression.ToLower();

                if (expressionToTest.Equals("break"))
                {
                    isBreak = true;
                    return lastResult;
                }

                if (expressionToTest.Equals("continue"))
                {
                    isContinue = true;
                    return lastResult;
                }

                if(expressionToTest.StartsWith("throw "))
                {
                    throw Evaluate(expressionToTest.Remove(0, 6)) as Exception;
                }

                expression = returnKeywordRegex.Replace(expression, match =>
                {
                    if (OptionCaseSensitiveEvaluationActive && !match.Value.StartsWith("return"))
                        return match.Value;

                    isReturn = true;
                    return match.Value.Contains("(") ? "(" : string.Empty;
                });

                result = Evaluate(expression);

                return result;
            }

            object ScriptExpressionEvaluate(ref int index)
            {
                string expression = script.Substring(startOfExpression, index - startOfExpression);

                startOfExpression = index + 1;

                return ManageJumpStatementsOrExpressionEval(expression);
            }

            bool TryParseStringAndParenthisAndCurlyBrackets(ref int index)
            {
                bool parsed = true;
                Match internalStringMatch = stringBeginningRegex.Match(script.Substring(index));

                if (internalStringMatch.Success)
                {
                    string innerString = internalStringMatch.Value + GetCodeUntilEndOfString(script.Substring(index + internalStringMatch.Length), internalStringMatch);
                    index += innerString.Length - 1;
                }
                else if (script[index] == '(')
                {
                    index++;
                    GetExpressionsBetweenParenthesesOrOtherImbricableBrackets(script, ref index, false);
                }
                else if (script[index] == '{')
                {
                    index++;
                    GetScriptBetweenCurlyBrackets(script, ref index);
                }
                else
                {
                    Match charMatch = internalCharRegex.Match(script.Substring(index));

                    if (charMatch.Success)
                        index += charMatch.Length;

                    parsed = false;
                }

                return parsed;
            }

            void ExecuteIfList()
            {
                if (ifElseStatementsList.Count > 0)
                {
                    string ifScript = ifElseStatementsList.Find(statement => (bool)ManageJumpStatementsOrExpressionEval(statement[0]))?[1];

                    if (!string.IsNullOrEmpty(ifScript))
                        lastResult = ScriptEvaluate(ifScript, ref isReturn, ref isBreak, ref isContinue);

                    ifElseStatementsList.Clear();
                }
            }

            void ExecuteTryList()
            {
                if(tryStatementsList.Count > 0)
                {
                    if(tryStatementsList.Count == 1)
                    {
                        throw new ExpressionEvaluatorSyntaxErrorException("a try statement need at least one catch or one finally statement.");
                    }

                    try
                    {
                        lastResult = ScriptEvaluate(tryStatementsList[0][0], ref isReturn, ref isBreak, ref isContinue);
                    }
                    catch(Exception exception)
                    {
                        bool atLeasOneCatch = false;

                        foreach (List<string> catchStatement in tryStatementsList.Skip(1).TakeWhile(e => e[0].Equals("catch")))
                        {
                            if (catchStatement[1] != null)
                            {
                                string[] exceptionVariable = catchStatement[1].ToString().Trim().Split(new char[] { ' ' }, StringSplitOptions.RemoveEmptyEntries);

                                string exceptionName = exceptionVariable[0];

                                if (exceptionVariable.Length >= 2)
                                {
                                    if (!((ClassOrTypeName)Evaluate(exceptionVariable[0])).Type.IsAssignableFrom(exception.GetType()))
                                        continue;

                                    exceptionName = exceptionVariable[1];
                                }

                                Variables[exceptionName] = exception;
                            }

                            lastResult = ScriptEvaluate(catchStatement[2], ref isReturn, ref isBreak, ref isContinue);
                            atLeasOneCatch = true;
                            break;
                        }

                        if(!atLeasOneCatch)
                        {
                            throw exception;
                        }
                    }
                    finally
                    {
                        if(tryStatementsList.Last()[0].Equals("finally"))
                        {
                            lastResult = ScriptEvaluate(tryStatementsList.Last()[1], ref isReturn, ref isBreak, ref isContinue);
                        }
                    }

                    tryStatementsList.Clear();
                }
            }

            void ExecuteBlocksStacks()
            {
                ExecuteTryList();
                ExecuteIfList();
            }

            int i = 0;

            while (!isReturn && !isBreak && !isContinue && i < script.Length)
            {
                Match blockKeywordsBeginingMatch = null;
                Match blockKeywordsWithoutParenthesesBeginningMatch = null;

                if (script.Substring(startOfExpression, i - startOfExpression).Trim().Equals(string.Empty)
                    && ((blockKeywordsBeginingMatch = blockKeywordsBeginningRegex.Match(script.Substring(i))).Success
                        || (blockKeywordsWithoutParenthesesBeginningMatch = blockKeywordsWithoutParenthesesBeginningRegex.Match(script.Substring(i))).Success))
                {
                    i += blockKeywordsBeginingMatch.Success ? blockKeywordsBeginingMatch.Length : blockKeywordsWithoutParenthesesBeginningMatch.Length;
                    string keyword = blockKeywordsBeginingMatch.Success ? blockKeywordsBeginingMatch.Groups["keyword"].Value.Replace(" ", "").Replace("\t", "") : (blockKeywordsWithoutParenthesesBeginningMatch?.Groups["keyword"].Value ?? string.Empty);
                    List<string> keywordAttributes = blockKeywordsBeginingMatch.Success ? GetExpressionsBetweenParenthesesOrOtherImbricableBrackets(script, ref i, true, ";") : null;

                    if (blockKeywordsBeginingMatch.Success)
                        i++;

                    if (!OptionCaseSensitiveEvaluationActive)
                        keyword = keyword.ToLower();

                    Match blockBeginningMatch = blockBeginningRegex.Match(script.Substring(i));

                    string subScript = string.Empty;

                    if (blockBeginningMatch.Success)
                    {
                        i += blockBeginningMatch.Length;

                        subScript = GetScriptBetweenCurlyBrackets(script, ref i);

                        i++;
                    }
                    else
                    {
                        bool continueExpressionParsing = true;
                        startOfExpression = i;

                        while (i < script.Length && continueExpressionParsing)
                        {
                            if (TryParseStringAndParenthisAndCurlyBrackets(ref i)) { }
                            else if (script.Length - i > 2 && script.Substring(i, 3).Equals("';'"))
                            {
                                i += 2;
                            }
                            else if (script[i] == ';')
                            {
                                subScript = script.Substring(startOfExpression, i + 1 - startOfExpression);
                                continueExpressionParsing = false;
                            }

                            i++;
                        }

                        if (subScript.Trim().Equals(string.Empty))
                            throw new ExpressionEvaluatorSyntaxErrorException($"No instruction after [{keyword}] statement.");
                    }

                    if (keyword.Equals("elseif"))
                    {
                        if (ifBlockEvaluatedState == IfBlockEvaluatedState.NoBlockEvaluated)
                        {
                            throw new ExpressionEvaluatorSyntaxErrorException("No corresponding [if] for [else if] statement.");
                        }
                        else
                        {
                            ifElseStatementsList.Add(new List<string>() { keywordAttributes[0], subScript });
                            ifBlockEvaluatedState = IfBlockEvaluatedState.ElseIf;
                        }
                    }
                    else if (keyword.Equals("else"))
                    {
                        if (ifBlockEvaluatedState == IfBlockEvaluatedState.NoBlockEvaluated)
                        {
                            throw new ExpressionEvaluatorSyntaxErrorException("No corresponding [if] for [else] statement.");
                        }
                        else
                        {
                            ifElseStatementsList.Add(new List<string>() { "true", subScript });
                            ifBlockEvaluatedState = IfBlockEvaluatedState.NoBlockEvaluated;
                        }
                    }
                    else if (keyword.Equals("catch"))
                    {
                        if (tryBlockEvaluatedState == TryBlockEvaluatedState.NoBlockEvaluated)
                        {
                            throw new ExpressionEvaluatorSyntaxErrorException("No corresponding [try] for [catch] statement.");
                        }
                        else
                        {
                            tryStatementsList.Add(new List<string>() { "catch", keywordAttributes.Count > 0 ? keywordAttributes[0] : null, subScript });
                            tryBlockEvaluatedState = TryBlockEvaluatedState.Catch;
                        }
                    }
                    else if (keyword.Equals("finally"))
                    {
                        if (tryBlockEvaluatedState == TryBlockEvaluatedState.NoBlockEvaluated)
                        {
                            throw new ExpressionEvaluatorSyntaxErrorException("No corresponding [try] for [finally] statement.");
                        }
                        else
                        {
                            tryStatementsList.Add(new List<string>() { "finally", subScript });
                            tryBlockEvaluatedState = TryBlockEvaluatedState.NoBlockEvaluated;
                        }
                    }
                    else
                    {
                        ExecuteBlocksStacks();

                        if (keyword.Equals("if"))
                        {
                            ifElseStatementsList.Add(new List<string>() { keywordAttributes[0], subScript });
                            ifBlockEvaluatedState = IfBlockEvaluatedState.If;
                            tryBlockEvaluatedState = TryBlockEvaluatedState.NoBlockEvaluated;
                        }
                        else if(keyword.Equals("try"))
                        {
                            tryStatementsList.Add(new List<string>() { subScript });
                            ifBlockEvaluatedState = IfBlockEvaluatedState.NoBlockEvaluated;
                            tryBlockEvaluatedState = TryBlockEvaluatedState.Try;
                        }
                        else if (keyword.Equals("do"))
                        {
                            if ((blockKeywordsBeginingMatch = blockKeywordsBeginningRegex.Match(script.Substring(i))).Success
                                && blockKeywordsBeginingMatch.Groups["keyword"].Value.ManageCasing(OptionCaseSensitiveEvaluationActive).Equals("while"))
                            {
                                i += blockKeywordsBeginingMatch.Length;
                                keywordAttributes = GetExpressionsBetweenParenthesesOrOtherImbricableBrackets(script, ref i, true, ";");

                                i++;

                                Match nextIsEndOfExpressionMatch = null;

                                if ((nextIsEndOfExpressionMatch = nextIsEndOfExpressionRegex.Match(script.Substring(i))).Success)
                                {
                                    i += nextIsEndOfExpressionMatch.Length;

                                    do
                                    {
                                        lastResult = ScriptEvaluate(subScript, ref isReturn, ref isBreak, ref isContinue);

                                        if (isBreak)
                                        {
                                            isBreak = false;
                                            break;
                                        }
                                        if (isContinue)
                                        {
                                            isContinue = false;
                                            continue;
                                        }
                                    }
                                    while (!isReturn && (bool)ManageJumpStatementsOrExpressionEval(keywordAttributes[0]));
                                }
                                else
                                {
                                    throw new ExpressionEvaluatorSyntaxErrorException("A [;] character is missing. (After the do while condition)");
                                }
                            }
                            else
                            {
                                throw new ExpressionEvaluatorSyntaxErrorException("No [while] keyword afte the [do] keyword and block");
                            }
                        }
                        else if (keyword.Equals("while"))
                        {
                            while (!isReturn && (bool)ManageJumpStatementsOrExpressionEval(keywordAttributes[0]))
                            {
                                lastResult = ScriptEvaluate(subScript, ref isReturn, ref isBreak, ref isContinue);

                                if (isBreak)
                                {
                                    isBreak = false;
                                    break;
                                }
                                if (isContinue)
                                {
                                    isContinue = false;
                                    continue;
                                }
                            }
                        }
                        else if (keyword.Equals("for"))
                        {
                            void forAction(int index)
                            {
                                if (keywordAttributes.Count > index && !keywordAttributes[index].Trim().Equals(string.Empty))
                                    ManageJumpStatementsOrExpressionEval(keywordAttributes[index]);
                            }

                            for (forAction(0); !isReturn && (bool)ManageJumpStatementsOrExpressionEval(keywordAttributes[1]); forAction(2))
                            {
                                lastResult = ScriptEvaluate(subScript, ref isReturn, ref isBreak, ref isContinue);

                                if (isBreak)
                                {
                                    isBreak = false;
                                    break;
                                }
                                if (isContinue)
                                {
                                    isContinue = false;
                                    continue;
                                }
                            }
                        }
                        else if (keyword.Equals("foreach"))
                        {
                            Match foreachParenthisEvaluationMatch = foreachParenthisEvaluationRegex.Match(keywordAttributes[0]);

                            if (!foreachParenthisEvaluationMatch.Success)
                            {
                                throw new ExpressionEvaluatorSyntaxErrorException("wrong foreach syntax");
                            }
                            else if (!foreachParenthisEvaluationMatch.Groups["in"].Value.ManageCasing(OptionCaseSensitiveEvaluationActive).Equals("in"))
                            {
                                throw new ExpressionEvaluatorSyntaxErrorException("no [in] keyword found in foreach");
                            }
                            else
                            {
                                dynamic collection = Evaluate(foreachParenthisEvaluationMatch.Groups["collection"].Value);

                                foreach (dynamic foreachValue in collection)
                                {
                                    Variables[foreachParenthisEvaluationMatch.Groups["variableName"].Value] = foreachValue;

                                    lastResult = ScriptEvaluate(subScript, ref isReturn, ref isBreak, ref isContinue);

                                    if (isBreak)
                                    {
                                        isBreak = false;
                                        break;
                                    }
                                    if (isContinue)
                                    {
                                        isContinue = false;
                                        continue;
                                    }
                                }
                            }
                        }
                    }

                    startOfExpression = i;
                }
                else
                {
                    ExecuteBlocksStacks();

                    if (TryParseStringAndParenthisAndCurlyBrackets(ref i)) { }
                    else if (script.Length - i > 2 && script.Substring(i, 3).Equals("';'"))
                    {
                        i += 2;
                    }
                    else if (script[i] == ';')
                    {
                        lastResult = ScriptExpressionEvaluate(ref i);
                    }

                    ifBlockEvaluatedState = IfBlockEvaluatedState.NoBlockEvaluated;
                    tryBlockEvaluatedState = TryBlockEvaluatedState.NoBlockEvaluated;

                    i++;
                }
            }

            if (!script.Substring(startOfExpression).Trim().Equals(string.Empty) && !isReturn && !isBreak && !isContinue)
                throw new ExpressionEvaluatorSyntaxErrorException("A [;] character is missing.");

            ExecuteBlocksStacks();

            valueReturned = isReturn;
            breakCalled = isBreak;
            continueCalled = isContinue;

            inScript = false;

            if (isReturn || OptionOnNoReturnKeywordFoundInScriptAction == OptionOnNoReturnKeywordFoundInScriptAction.ReturnAutomaticallyLastEvaluatedExpression)
                return lastResult;
            else if (OptionOnNoReturnKeywordFoundInScriptAction == OptionOnNoReturnKeywordFoundInScriptAction.ReturnNull)
                return null;
            else
                throw new ExpressionEvaluatorSyntaxErrorException("No [return] keyword found");
        }

        /// <summary>
        /// Evaluate the specified math or pseudo C# expression
        /// </summary>
        /// <typeparam name="T">The type in which to cast the result of the expression</typeparam>
        /// <param name="expression">the math or pseudo C# expression to evaluate</param>
        /// <returns>The result of the operation if syntax is correct casted in the specified type</returns>
        public T Evaluate<T>(string expression)
        {
            return (T)Evaluate(expression);
        }

        /// <summary>
        /// Evaluate the specified math or pseudo C# expression
        /// </summary>
        /// <param name="expression">the math or pseudo C# expression to evaluate</param>
        /// <returns>The result of the operation if syntax is correct</returns>
        public object Evaluate(string expression)
        {
            bool continueEvaluation = true;

            expression = expression.Trim();

            Stack<object> stack = new Stack<object>();

            if (GetLambdaExpression(expression, stack))
                return stack.Pop();

            for (int i = 0; i < expression.Length && continueEvaluation; i++)
            {
                string restOfExpression = expression.Substring(i, expression.Length - i);

                if (!(EvaluateCast(restOfExpression, stack, ref i)
                    || EvaluateNumber(restOfExpression, stack, ref i)
                    || EvaluateInstanceCreationWithNewKeyword(expression, restOfExpression, stack, ref i)
                    || EvaluateVarOrFunc(expression, restOfExpression, stack, ref i)
                    || EvaluateTwoCharsOperators(expression, stack, ref i)))
                {
                    string s = expression.Substring(i, 1);

                    if (EvaluateChar(expression, s, stack, ref i)
                        || EvaluateParenthis(expression, s, stack, ref i)
                        || EvaluateIndexing(expression, s, stack, ref i)
                        || EvaluateString(expression, s, restOfExpression, stack, ref i))
                    { }
                    else if (operatorsDictionary.ContainsKey(s))
                    {
                        stack.Push(operatorsDictionary[s]);
                    }
                    else if (s.Equals("?"))
                    {
                        bool condition = (bool)ProcessStack(stack);

                        for (int j = 1; j < restOfExpression.Length; j++)
                        {
                            string s2 = restOfExpression.Substring(j, 1);

                            Match internalStringMatch = stringBeginningRegex.Match(restOfExpression.Substring(j));

                            if (internalStringMatch.Success)
                            {
                                string innerString = internalStringMatch.Value + GetCodeUntilEndOfString(restOfExpression.Substring(j + internalStringMatch.Length), internalStringMatch);
                                j += innerString.Length - 1;
                            }
                            else if (s2.Equals("("))
                            {
                                j++;
                                GetExpressionsBetweenParenthesesOrOtherImbricableBrackets(restOfExpression, ref j, false);
                            }
                            else if (s2.Equals(":"))
                            {
                                stack.Clear();

                                stack.Push(condition ? Evaluate(restOfExpression.Substring(1, j - 1)) : Evaluate(restOfExpression.Substring(j + 1)));

                                continueEvaluation = false;

                                break;
                            }
                        }
                    }
                    else if (!s.Trim().Equals(string.Empty))
                    {
                        throw new ExpressionEvaluatorSyntaxErrorException($"Invalid character [{((int)s[0])}:{s}]");
                    }
                }
            }

            return ProcessStack(stack);
        }

        #endregion

        #region Sub parts evaluate methods (private)

        private bool EvaluateCast(string restOfExpression, Stack<object> stack, ref int i)
        {
            Match castMatch = castRegex.Match(restOfExpression);

            if (castMatch.Success)
            {
                string typeName = castMatch.Groups["typeName"].Value;
                Type type = GetTypeByFriendlyName(typeName);

                if (type != null)
                {
                    i += castMatch.Length - 1;
                    stack.Push(type);
                    stack.Push(ExpressionOperator.Cast);
                    return true;
                }
            }

            return false;
        }

        private bool EvaluateNumber(string restOfExpression, Stack<object> stack, ref int i)
        {
            Match numberMatch = numberRegex.Match(restOfExpression);

            if (numberMatch.Success
                && (!numberMatch.Groups["sign"].Success
            || stack.Count == 0
            || stack.Peek() is ExpressionOperator))
            {
                i += numberMatch.Length;
                i--;

                if (numberMatch.Groups["type"].Success)
                {
                    string type = numberMatch.Groups["type"].Value;
                    string numberNoType = numberMatch.Value.Replace(type, string.Empty);

                    if (numberSuffixToParse.TryGetValue(type, out Func<string, object> parseFunc))
                    {
                        stack.Push(parseFunc(numberNoType));
                    }
                }
                else
                {
                    if (numberMatch.Groups["hasdecimal"].Success)
                    {
                        stack.Push(double.Parse(numberMatch.Value, NumberStyles.Any, CultureInfo.InvariantCulture));
                    }
                    else
                    {
                        stack.Push(int.Parse(numberMatch.Value, NumberStyles.Any, CultureInfo.InvariantCulture));
                    }
                }

                return true;
            }
            else
            {
                return false;
            }
        }

        private bool EvaluateInstanceCreationWithNewKeyword(string expr, string restOfExpression, Stack<object> stack, ref int i)
        {
            if (!OptionNewKeywordEvaluationActive)
                return false;

            Match instanceCreationMatch = instanceCreationWithNewKeywordRegex.Match(restOfExpression);

            if (instanceCreationMatch.Success &&
                (stack.Count == 0
                || stack.Peek() is ExpressionOperator))
            {
                string completeName = instanceCreationMatch.Groups["name"].Value;
                Type type = GetTypeByFriendlyName(completeName);

                i += instanceCreationMatch.Length;

                if (instanceCreationMatch.Groups["isfunction"].Success)
                { 
                    List<string> constructorArgs = GetExpressionsBetweenParenthesesOrOtherImbricableBrackets(expr, ref i, true);

                    if (type == null)
                        throw new ExpressionEvaluatorSyntaxErrorException($"type or class {completeName} is unknown");

                    List<object> cArgs = constructorArgs.ConvertAll(arg => Evaluate(arg));
                    stack.Push(Activator.CreateInstance(type, cArgs.ToArray()));
                }
                else if(instanceCreationMatch.Groups["isArray"].Success)
                {
                    List<string> arrayArgs = GetExpressionsBetweenParenthesesOrOtherImbricableBrackets(expr, ref i, true, ",", "[", "]");
                    i++;
                    Array array = null;

                    if(arrayArgs.Count > 0)
                    {
                        array = Array.CreateInstance(type, arrayArgs.ConvertAll(subExpression => (int)Evaluate(subExpression)).ToArray());
                    }

                    Match initInNewBeginningMatch = initInNewBeginningRegex.Match(expr.Substring(i));

                    if (initInNewBeginningMatch.Success)
                    {
                        i += initInNewBeginningMatch.Length;

                        List<string> arrayElements = GetExpressionsBetweenParenthesesOrOtherImbricableBrackets(expr, ref i, true, ",", "{", "}");
                        i++;

                        if (array == null)
                            array = Array.CreateInstance(type, arrayElements.Count);

                        Array.Copy(arrayElements.ConvertAll(subExpression => Evaluate(subExpression)).ToArray(), array, arrayElements.Count);
                    }

                    stack.Push(array);
                }
                else
                    throw new ExpressionEvaluatorSyntaxErrorException($"A new expression requires that type be followed by () or [](Check : {instanceCreationMatch.Value})");

                return true;
            }
            else
            {
                return false;
            }
        }

        private bool EvaluateVarOrFunc(string expr, string restOfExpression, Stack<object> stack, ref int i)
        {
            Match varFuncMatch = varOrFunctionRegEx.Match(restOfExpression);

            if (varFuncMatch.Success
            && (!varFuncMatch.Groups["sign"].Success
                || stack.Count == 0
                || stack.Peek() is ExpressionOperator)
            && !operatorsDictionary.ContainsKey(varFuncMatch.Value.Trim()))
            {
                string varFuncName = varFuncMatch.Groups["name"].Value;

                i += varFuncMatch.Length;

                if (varFuncMatch.Groups["isfunction"].Success)
                {
                    List<string> funcArgs = GetExpressionsBetweenParenthesesOrOtherImbricableBrackets(expr, ref i, true);
                    if (varFuncMatch.Groups["inObject"].Success)
                    {
                        if (stack.Count == 0 || stack.Peek() is ExpressionOperator)
                        {
                            throw new ExpressionEvaluatorSyntaxErrorException($"[{varFuncMatch.Value})] must follow an object.");
                        }
                        else
                        {
                            object obj = stack.Pop();
                            Type objType = null;

                            if (obj != null && TypesToBlock.Contains(obj.GetType()))
                                throw new ExpressionEvaluatorSecurityException($"{obj.GetType().FullName} type is blocked");
                            else if (obj is Type staticType && TypesToBlock.Contains(staticType))
                                throw new ExpressionEvaluatorSecurityException($"{staticType.FullName} type is blocked");
                            else if (obj is ClassOrTypeName classOrType && TypesToBlock.Contains(classOrType.Type))
                                throw new ExpressionEvaluatorSecurityException($"{classOrType.Type} type is blocked");

                            try
                            {
                                if (varFuncMatch.Groups["nullConditional"].Success && obj == null)
                                {
                                    stack.Push(null);
                                }
                                else
                                {
                                    FunctionEvaluationEventArg functionEvaluationEventArg = new FunctionEvaluationEventArg(varFuncName, Evaluate, funcArgs, obj);

                                    EvaluateFunction?.Invoke(this, functionEvaluationEventArg);

                                    if (functionEvaluationEventArg.FunctionReturnedValue)
                                    {
                                        stack.Push(functionEvaluationEventArg.Value);
                                    }
                                    else
                                    {
                                        List<object> oArgs = funcArgs.ConvertAll(arg => Evaluate(arg));
                                        BindingFlags flag = DetermineInstanceOrStatic(ref objType, ref obj);

                                        if (!OptionStaticMethodsCallActive && flag.HasFlag(BindingFlags.Static))
                                            throw new ExpressionEvaluatorSyntaxErrorException($"[{objType.ToString()}] object has no Method named \"{varFuncName}\".");
                                        if (!OptionInstanceMethodsCallActive && flag.HasFlag(BindingFlags.Instance))
                                            throw new ExpressionEvaluatorSyntaxErrorException($"[{objType.ToString()}] object has no Method named \"{varFuncName}\".");

                                        // Standard Instance or public method find
                                        MethodInfo methodInfo = GetRealMethod(ref objType, ref obj, varFuncName, flag, oArgs);

                                        // if not found check if obj is an expandoObject or similar
                                        if (obj is IDynamicMetaObjectProvider && obj is IDictionary<string, object> dictionaryObject && (dictionaryObject[varFuncName] is InternalDelegate || dictionaryObject[varFuncName] is Delegate))
                                        {
                                            if (dictionaryObject[varFuncName] is InternalDelegate internalDelegate)
                                                stack.Push(internalDelegate(oArgs.ToArray()));
                                            else
                                                stack.Push((dictionaryObject[varFuncName] as Delegate).DynamicInvoke(oArgs.ToArray()));
                                        }
                                        else if(objType.GetProperty(varFuncName, InstanceBindingFlag) is PropertyInfo instancePropertyInfo && 
                                            (instancePropertyInfo.PropertyType.IsSubclassOf(typeof(Delegate)) || instancePropertyInfo.PropertyType == typeof(Delegate)))
                                        {
                                            stack.Push((instancePropertyInfo.GetValue(obj) as Delegate).DynamicInvoke(oArgs.ToArray()));
                                        }
                                        else
                                        {
                                            // if not found try to Find extension methods.
                                            if (methodInfo == null && obj != null)
                                            {
                                                oArgs.Insert(0, obj);
                                                objType = obj.GetType();
                                                obj = null;
                                                for (int e = 0; e < StaticTypesForExtensionsMethods.Count && methodInfo == null; e++)
                                                {
                                                    Type type = StaticTypesForExtensionsMethods[e];
                                                    methodInfo = GetRealMethod(ref type, ref obj, varFuncName, StaticBindingFlag, oArgs);
                                                }
                                            }

                                            if (methodInfo != null)
                                            {
                                                stack.Push(methodInfo.Invoke(obj, oArgs.ToArray()));
                                            }
                                            else if (objType.GetProperty(varFuncName, StaticBindingFlag) is PropertyInfo staticPropertyInfo &&
                                            (staticPropertyInfo.PropertyType.IsSubclassOf(typeof(Delegate)) || staticPropertyInfo.PropertyType == typeof(Delegate)))
                                            {
                                                stack.Push((staticPropertyInfo.GetValue(obj) as Delegate).DynamicInvoke(oArgs.ToArray()));
                                            }
                                            else
                                            {
                                                throw new ExpressionEvaluatorSyntaxErrorException($"[{objType.ToString()}] object has no Method named \"{varFuncName}\".");
                                            }
                                        }
                                    }
                                }

                            }
                            catch (ExpressionEvaluatorSecurityException)
                            {
                                throw;
                            }
                            catch (ExpressionEvaluatorSyntaxErrorException)
                            {
                                throw;
                            }
                            catch (Exception ex)
                            {
                                throw new ExpressionEvaluatorSyntaxErrorException($"The call of the method \"{varFuncName}\" on type [{objType.ToString()}] generate this error : {(ex.InnerException?.Message ?? ex.Message)}", ex);
                            }
                        }
                    }
                    else if (DefaultFunctions(varFuncName, funcArgs, out object funcResult))
                    {
                        stack.Push(funcResult);
                    }
                    else if (Variables.TryGetValue(varFuncName, out object o) && o is InternalDelegate lambdaExpression)
                    {
                        stack.Push(lambdaExpression.Invoke(funcArgs.ConvertAll(e => Evaluate(e)).ToArray()));
                    }
                    else if (Variables.TryGetValue(varFuncName, out o) && o is Delegate delegateVar)
                    {
                        stack.Push(delegateVar.DynamicInvoke(funcArgs.ConvertAll(e => Evaluate(e)).ToArray()));
                    }
                    else
                    {
                        FunctionEvaluationEventArg functionEvaluationEventArg = new FunctionEvaluationEventArg(varFuncName, Evaluate, funcArgs);

                        EvaluateFunction?.Invoke(this, functionEvaluationEventArg);

                        if (functionEvaluationEventArg.FunctionReturnedValue)
                        {
                            stack.Push(functionEvaluationEventArg.Value);
                        }
                        else
                        {
                            throw new ExpressionEvaluatorSyntaxErrorException($"Function [{varFuncName}] unknown in expression : [{expr.Replace("\r", "").Replace("\n", "")}]");
                        }
                    }
                }
                else
                {
                    if (defaultVariables.TryGetValue(varFuncName, out object varValueToPush))
                    {
                        stack.Push(varValueToPush);
                    }
                    else if ((Variables.TryGetValue(varFuncName, out dynamic cusVarValueToPush)
                            || (!varFuncMatch.Groups["inObject"].Success && varFuncMatch.Groups["assignationOperator"].Success))
                        && (cusVarValueToPush == null || !TypesToBlock.Contains(cusVarValueToPush.GetType())))
                    {
                        stack.Push(cusVarValueToPush);

                        if (OptionVariableAssignationActive)
                        {
                            bool assign = true;

                            if (varFuncMatch.Groups["assignationOperator"].Success)
                            {
                                if (stack.Count > 1)
                                    throw new ExpressionEvaluatorSyntaxErrorException("The left part of an assignation must be a variable, a property or an indexer.");

                                string rightExpression = expr.Substring(i);
                                i = expr.Length;

                                if (rightExpression.Trim().Equals(string.Empty))
                                    throw new ExpressionEvaluatorSyntaxErrorException("Right part is missing in assignation");

                                if (varFuncMatch.Groups["assignmentPrefix"].Success)
                                {
                                    if (!Variables.ContainsKey(varFuncName))
                                        throw new ExpressionEvaluatorSyntaxErrorException($"The variable[{varFuncName}] do not exists.");

                                    ExpressionOperator op = operatorsDictionary[varFuncMatch.Groups["assignmentPrefix"].Value];

                                    cusVarValueToPush = operatorsEvaluations.Find(dict => dict.ContainsKey(op))[op](cusVarValueToPush, Evaluate(rightExpression));
                                }
                                else
                                {
                                    cusVarValueToPush = Evaluate(rightExpression);
                                }

                                stack.Clear();
                                stack.Push(cusVarValueToPush);
                            }
                            else if (varFuncMatch.Groups["postfixOperator"].Success)
                                cusVarValueToPush = varFuncMatch.Groups["postfixOperator"].Value.Equals("++") ? cusVarValueToPush + 1 : cusVarValueToPush - 1;
                            else
                                assign = false;

                            if (assign)
                                Variables[varFuncName] = cusVarValueToPush;
                        }
                        else if (varFuncMatch.Groups["assignationOperator"].Success)
                            i -= varFuncMatch.Groups["assignationOperator"].Length;
                        else if (varFuncMatch.Groups["postfixOperator"].Success)
                            i -= varFuncMatch.Groups["postfixOperator"].Length;

                    }
                    else
                    {
                        if (varFuncMatch.Groups["inObject"].Success)
                        {
                            if (stack.Count == 0 || stack.Peek() is ExpressionOperator)
                                throw new ExpressionEvaluatorSyntaxErrorException($"[{varFuncMatch.Value}] must follow an object.");

                            object obj = stack.Pop();
                            Type objType = null;

                            if (obj != null && TypesToBlock.Contains(obj.GetType()))
                                throw new ExpressionEvaluatorSecurityException($"{obj.GetType().FullName} type is blocked");
                            else if (obj is Type staticType && TypesToBlock.Contains(staticType))
                                throw new ExpressionEvaluatorSecurityException($"{staticType.FullName} type is blocked");
                            else if (obj is ClassOrTypeName classOrType && TypesToBlock.Contains(classOrType.Type))
                                throw new ExpressionEvaluatorSecurityException($"{classOrType.Type} type is blocked");

                            try
                            {
                                if (varFuncMatch.Groups["nullConditional"].Success && obj == null)
                                {
                                    stack.Push(null);
                                }
                                else
                                {
                                    VariableEvaluationEventArg variableEvaluationEventArg = new VariableEvaluationEventArg(varFuncName, obj);

                                    EvaluateVariable?.Invoke(this, variableEvaluationEventArg);

                                    if (variableEvaluationEventArg.HasValue)
                                    {
                                        stack.Push(variableEvaluationEventArg.Value);
                                    }
                                    else
                                    {
                                        BindingFlags flag = DetermineInstanceOrStatic(ref objType, ref obj);

                                        if (!OptionStaticProperiesGetActive && flag.HasFlag(BindingFlags.Static))
                                            throw new ExpressionEvaluatorSyntaxErrorException($"[{objType.ToString()}] object has no public Property or Field named \"{varFuncName}\".");
                                        if (!OptionInstanceProperiesGetActive && flag.HasFlag(BindingFlags.Instance))
                                            throw new ExpressionEvaluatorSyntaxErrorException($"[{objType.ToString()}] object has no public Property or Field named \"{varFuncName}\".");


                                        bool isDynamic = flag.HasFlag(BindingFlags.Instance) && obj is IDynamicMetaObjectProvider && obj is IDictionary<string, object>;
                                        IDictionary<string, object> dictionaryObject = obj as IDictionary<string, object>;

                                        dynamic member = isDynamic ? null : objType?.GetProperty(varFuncName, flag);
                                        dynamic varValue = null;
                                        bool assign = true;

                                        if (member == null && !isDynamic)
                                            member = objType.GetField(varFuncName, flag);

                                        bool pushVarValue = true;

                                        if (isDynamic)
                                        {
                                            if (!varFuncMatch.Groups["assignationOperator"].Success || varFuncMatch.Groups["assignmentPrefix"].Success)
                                                varValue = dictionaryObject[varFuncName];
                                            else
                                                pushVarValue = false;
                                        }
                                        else
                                            varValue = member.GetValue(obj);

                                        if(pushVarValue)
                                            stack.Push(varValue);

                                        if (OptionPropertyOrFieldSetActive)
                                        {
                                            if (varFuncMatch.Groups["assignationOperator"].Success)
                                            {
                                                if (stack.Count > 1)
                                                    throw new ExpressionEvaluatorSyntaxErrorException("The left part of an assignation must be a variable, a property or an indexer.");

                                                string rightExpression = expr.Substring(i);
                                                i = expr.Length;

                                                if (rightExpression.Trim().Equals(string.Empty))
                                                    throw new ExpressionEvaluatorSyntaxErrorException("Right part is missing in assignation");

                                                if (varFuncMatch.Groups["assignmentPrefix"].Success)
                                                {
                                                    ExpressionOperator op = operatorsDictionary[varFuncMatch.Groups["assignmentPrefix"].Value];

                                                    varValue = operatorsEvaluations.Find(dict => dict.ContainsKey(op))[op](varValue, Evaluate(rightExpression));
                                                }
                                                else
                                                {
                                                    varValue = Evaluate(rightExpression);
                                                }

                                                stack.Clear();
                                                stack.Push(varValue);
                                            }
                                            else if (varFuncMatch.Groups["postfixOperator"].Success)
                                                varValue = varFuncMatch.Groups["postfixOperator"].Value.Equals("++") ? varValue + 1 : varValue - 1;
                                            else
                                                assign = false;

                                            if (assign)
                                            {
                                                if (isDynamic)
                                                    dictionaryObject[varFuncName] = varValue;
                                                else
                                                    member.SetValue(obj, varValue);
                                            }
                                        }
                                        else if (varFuncMatch.Groups["assignationOperator"].Success)
                                            i -= varFuncMatch.Groups["assignationOperator"].Length;
                                        else if (varFuncMatch.Groups["postfixOperator"].Success)
                                            i -= varFuncMatch.Groups["postfixOperator"].Length;
                                    }
                                }
                            }
                            catch (ExpressionEvaluatorSecurityException)
                            {
                                throw;
                            }
                            catch (ExpressionEvaluatorSyntaxErrorException)
                            {
                                throw;
                            }
                            catch (Exception ex)
                            {
                                throw new ExpressionEvaluatorSyntaxErrorException($"[{objType.ToString()}] object has no public Property or Member named \"{varFuncName}\".", ex);
                            }
                        }
                        else
                        {
                            VariableEvaluationEventArg variableEvaluationEventArg = new VariableEvaluationEventArg(varFuncName);

                            EvaluateVariable?.Invoke(this, variableEvaluationEventArg);

                            if (variableEvaluationEventArg.HasValue)
                            {
                                stack.Push(variableEvaluationEventArg.Value);
                            }
                            else
                            {
                                string typeName = $"{varFuncName}{((i < expr.Length && expr.Substring(i)[0] == '?') ? "?" : "") }";
                                Type staticType = GetTypeByFriendlyName(typeName);

                                if(staticType == null && OptionInlineNamespacesEvaluationActive)
                                {
                                    int subIndex = 0;
                                    Match namespaceMatch = varOrFunctionRegEx.Match(expr.Substring(i + subIndex));
                                    
                                    while (staticType == null && 
                                        namespaceMatch.Success && 
                                        !namespaceMatch.Groups["sign"].Success && 
                                        !namespaceMatch.Groups["assignationOperator"].Success && 
                                        !namespaceMatch.Groups["postfixOperator"].Success && 
                                        !namespaceMatch.Groups["postfixOperator"].Success && 
                                        !namespaceMatch.Groups["isfunction"].Success && 
                                        i + subIndex < expr.Length && 
                                        !typeName.EndsWith("?"))
                                    {
                                        subIndex += namespaceMatch.Length;
                                        typeName += $"{namespaceMatch.Value}{((i + subIndex < expr.Length && expr.Substring(i + subIndex)[0] == '?') ? "?" : "") }";
                                        staticType = GetTypeByFriendlyName(typeName);

                                        if(staticType != null)
                                        {
                                            i += subIndex;
                                            break;
                                        }

                                        namespaceMatch = varOrFunctionRegEx.Match(expr.Substring(i + subIndex));
                                    }
                                }

                                if (typeName.EndsWith("?") && staticType != null)
                                    i++;

                                if (staticType != null)
                                {
                                    stack.Push(new ClassOrTypeName() { Type = staticType });
                                }
                                else
                                {
                                    throw new ExpressionEvaluatorSyntaxErrorException($"Variable [{varFuncName}] unknown in expression : [{expr}]");
                                }
                            }
                        }
                    }

                    i--;
                }

                if (varFuncMatch.Groups["sign"].Success)
                {
                    object temp = stack.Pop();
                    stack.Push(varFuncMatch.Groups["sign"].Value.Equals("+") ? ExpressionOperator.UnaryPlus : ExpressionOperator.UnaryMinus);
                    stack.Push(temp);
                }

                return true;
            }
            else
            {
                return false;
            }
        }

        private bool EvaluateChar(string expr, string s, Stack<object> stack, ref int i)
        {
            if (!OptionCharEvaluationActive)
                return false;

            if (s.Equals("'"))
            {
                i++;

                if (expr.Substring(i, 1).Equals(@"\"))
                {
                    i++;
                    char escapedChar = expr[i];

                    if (charEscapedCharDict.ContainsKey(escapedChar))
                    {
                        stack.Push(charEscapedCharDict[escapedChar]);
                        i++;
                    }
                    else
                    {
                        throw new ExpressionEvaluatorSyntaxErrorException("Not known escape sequence in literal character");
                    }

                }
                else if (expr.Substring(i, 1).Equals("'"))
                {
                    throw new ExpressionEvaluatorSyntaxErrorException("Empty literal character is not valid");
                }
                else
                {
                    stack.Push(expr[i]);
                    i++;
                }

                if (expr.Substring(i, 1).Equals("'"))
                {
                    return true;
                }
                else
                {
                    throw new ExpressionEvaluatorSyntaxErrorException("Too much characters in the literal character");
                }
            }
            else
                return false;
        }

        private bool EvaluateTwoCharsOperators(string expr, Stack<object> stack, ref int i)
        {
            if (i < expr.Length - 1)
            {
                String op = expr.Substring(i, 2);
                if (operatorsDictionary.ContainsKey(op))
                {
                    stack.Push(operatorsDictionary[op]);
                    i++;
                    return true;
                }
            }

            return false;
        }

        private bool EvaluateParenthis(string expr, string s, Stack<object> stack, ref int i)
        {
            if (s.Equals(")"))
                throw new Exception($"To much ')' characters are defined in expression : [{expr}] : no corresponding '(' fund.");

            if (s.Equals("("))
            {
                i++;

                if (stack.Count > 0 && stack.Peek() is InternalDelegate)
                {
                    List<string> expressionsInParenthis = GetExpressionsBetweenParenthesesOrOtherImbricableBrackets(expr, ref i, true);

                    InternalDelegate lambdaDelegate = stack.Pop() as InternalDelegate;

                    stack.Push(lambdaDelegate(expressionsInParenthis.ConvertAll(arg => Evaluate(arg)).ToArray()));
                }
                else
                {
                    CorrectStackWithUnaryPlusOrMinusBeforeParenthisIfNecessary(stack);

                    List<string> expressionsInParenthis = GetExpressionsBetweenParenthesesOrOtherImbricableBrackets(expr, ref i, false);

                    stack.Push(Evaluate(expressionsInParenthis[0]));
                }

                return true;
            }

            return false;
        }

        private void CorrectStackWithUnaryPlusOrMinusBeforeParenthisIfNecessary(Stack<object> stack)
        {
            if (stack.Count > 0 && stack.Peek() is ExpressionOperator op && (op == ExpressionOperator.Plus || stack.Peek() is ExpressionOperator.Minus))
            {
                stack.Pop();

                if (stack.Count == 0 || stack.Peek() is ExpressionOperator)
                {
                    stack.Push(op == ExpressionOperator.Plus ? ExpressionOperator.UnaryPlus : ExpressionOperator.UnaryMinus);
                }
                else
                {
                    stack.Push(op);
                }
            }
        }

        private bool EvaluateIndexing(string expr, string s, Stack<object> stack, ref int i)
        {
            if (!OptionIndexingActive)
                return false;

            Match indexingBeginningMatch = indexingBeginningRegex.Match(expr.Substring(i));

            if (indexingBeginningMatch.Success)
            {
                StringBuilder innerExp = new StringBuilder();
                i += indexingBeginningMatch.Length;
                int bracketCount = 1;
                for (; i < expr.Length; i++)
                {
                    Match internalStringMatch = stringBeginningRegex.Match(expr.Substring(i));

                    if (internalStringMatch.Success)
                    {
                        string innerString = internalStringMatch.Value + GetCodeUntilEndOfString(expr.Substring(i + internalStringMatch.Length), internalStringMatch);
                        innerExp.Append(innerString);
                        i += innerString.Length - 1;
                    }
                    else
                    {
                        s = expr.Substring(i, 1);

                        if (s.Equals("[")) bracketCount++;

                        if (s.Equals("]"))
                        {
                            bracketCount--;
                            if (bracketCount == 0) break;
                        }
                        innerExp.Append(s);
                    }
                }

                if (bracketCount > 0)
                {
                    string beVerb = bracketCount == 1 ? "is" : "are";
                    throw new Exception($"{bracketCount} ']' character {beVerb} missing in expression : [{expr}]");
                }

                dynamic right = Evaluate(innerExp.ToString());
                ExpressionOperator op = indexingBeginningMatch.Length == 2 ? ExpressionOperator.IndexingWithNullConditional : ExpressionOperator.Indexing;
                dynamic left = stack.Pop();

                Match assignationOrPostFixOperatorMatch = null;

                dynamic valueToPush = null;

                if (OptionIndexingAssignationActive && (assignationOrPostFixOperatorMatch = assignationOrPostFixOperatorRegex.Match(expr.Substring(i + 1))).Success)
                {
                    i += assignationOrPostFixOperatorMatch.Length + 1;

                    bool postFixOperator = assignationOrPostFixOperatorMatch.Groups["postfixOperator"].Success;
                    string exceptionContext = postFixOperator ? "++ or -- operator" : "an assignation";

                    if (stack.Count > 1)
                        throw new ExpressionEvaluatorSyntaxErrorException($"The left part of {exceptionContext} must be a variable, a property or an indexer.");

                    if (op == ExpressionOperator.IndexingWithNullConditional)
                        throw new ExpressionEvaluatorSyntaxErrorException($"Null coalescing is not usable left to {exceptionContext}");

                    if (postFixOperator)
                    {
                        if (left is IDictionary<string, object> dictionaryLeft)
                            valueToPush = assignationOrPostFixOperatorMatch.Groups["postfixOperator"].Value.Equals("++") ? dictionaryLeft[right]++ : dictionaryLeft[right]--;
                        else
                            valueToPush = assignationOrPostFixOperatorMatch.Groups["postfixOperator"].Value.Equals("++") ? left[right]++ : left[right]--;
                    }
                    else
                    {
                        string rightExpression = expr.Substring(i);
                        i = expr.Length;

                        if (rightExpression.Trim().Equals(string.Empty))
                            throw new ExpressionEvaluatorSyntaxErrorException("Right part is missing in assignation");

                        if (assignationOrPostFixOperatorMatch.Groups["assignmentPrefix"].Success)
                        {
                            ExpressionOperator prefixOp = operatorsDictionary[assignationOrPostFixOperatorMatch.Groups["assignmentPrefix"].Value];

                            valueToPush = operatorsEvaluations[0][op](left, right);

                            valueToPush = operatorsEvaluations.Find(dict => dict.ContainsKey(prefixOp))[prefixOp](valueToPush, Evaluate(rightExpression));
                        }
                        else
                        {
                            valueToPush = Evaluate(rightExpression);
                        }

                        if (left is IDictionary<string, object> dictionaryLeft)
                            dictionaryLeft[right] = valueToPush;
                        else
                            left[right] = valueToPush;

                        stack.Clear();
                    }
                }
                else
                {
                    valueToPush = operatorsEvaluations[0][op](left, right);
                }

                stack.Push(valueToPush);

                return true;

            }

            return false;
        }

        private bool EvaluateString(string expr, string s, string restOfExpression, Stack<object> stack, ref int i)
        {
            if (!OptionStringEvaluationActive)
                return false;

            Match stringBeginningMatch = stringBeginningRegex.Match(restOfExpression);

            if (stringBeginningMatch.Success)
            {
                bool isEscaped = stringBeginningMatch.Groups["escaped"].Success;
                bool isInterpolated = stringBeginningMatch.Groups["interpolated"].Success;

                i += stringBeginningMatch.Length;

                Regex stringRegexPattern = new Regex($"^[^{(isEscaped ? "" : @"\\")}{(isInterpolated ? "{}" : "")}\"]*");

                bool endOfString = false;

                StringBuilder resultString = new StringBuilder();

                while (!endOfString && i < expr.Length)
                {
                    Match stringMatch = stringRegexPattern.Match(expr.Substring(i, expr.Length - i));

                    resultString.Append(stringMatch.Value);
                    i += stringMatch.Length;

                    if (expr.Substring(i)[0] == '"')
                    {
                        endOfString = true;
                        stack.Push(resultString.ToString());
                    }
                    else if (expr.Substring(i)[0] == '{')
                    {
                        i++;

                        if (expr.Substring(i)[0] == '{')
                        {
                            resultString.Append("{");
                            i++;
                        }
                        else
                        {
                            StringBuilder innerExp = new StringBuilder();
                            int bracketCount = 1;
                            for (; i < expr.Length; i++)
                            {
                                if (i + 3 <= expr.Length && expr.Substring(i, 3).Equals("'\"'"))
                                {
                                    innerExp.Append("'\"'");
                                    i += 2;
                                }
                                else
                                {
                                    Match internalStringMatch = stringBeginningRegex.Match(expr.Substring(i));

                                    if (internalStringMatch.Success)
                                    {
                                        string innerString = internalStringMatch.Value + GetCodeUntilEndOfString(expr.Substring(i + internalStringMatch.Length), internalStringMatch);
                                        innerExp.Append(innerString);
                                        i += innerString.Length - 1;
                                    }
                                    else
                                    {
                                        s = expr.Substring(i, 1);

                                        if (s.Equals("{")) bracketCount++;

                                        if (s.Equals("}"))
                                        {
                                            bracketCount--;
                                            i++;
                                            if (bracketCount == 0) break;
                                        }
                                        innerExp.Append(s);
                                    }
                                }
                            }

                            if (bracketCount > 0)
                            {
                                string beVerb = bracketCount == 1 ? "is" : "are";
                                throw new Exception($"{bracketCount} '}}' character {beVerb} missing in expression : [{expr}]");
                            }
                            resultString.Append(Evaluate(innerExp.ToString()));
                        }
                    }
                    else if (expr.Substring(i, expr.Length - i)[0] == '}')
                    {
                        i++;

                        if (expr.Substring(i, expr.Length - i)[0] == '}')
                        {
                            resultString.Append("}");
                            i++;
                        }
                        else
                        {
                            throw new ExpressionEvaluatorSyntaxErrorException("A character '}' must be escaped in a interpolated string.");
                        }
                    }
                    else if (expr.Substring(i, expr.Length - i)[0] == '\\')
                    {
                        i++;

                        if (stringEscapedCharDict.TryGetValue(expr.Substring(i, expr.Length - i)[0], out string escapedString))
                        {
                            resultString.Append(escapedString);
                            i++;
                        }
                        else
                        {
                            throw new ExpressionEvaluatorSyntaxErrorException("There is no corresponding escaped character for \\" + expr.Substring(i, 1));
                        }
                    }
                }

                if (!endOfString)
                    throw new ExpressionEvaluatorSyntaxErrorException("A \" character is missing.");

                return true;
            }

            return false;
        }

        #endregion

        #region ProcessStack

        private object ProcessStack(Stack<object> stack)
        {
            List<object> list = stack.ToList();

            operatorsEvaluations.ForEach(delegate (Dictionary<ExpressionOperator, Func<dynamic, dynamic, object>> operatorEvalutationsDict)
            {
                for (int i = list.Count - 1; i >= 0; i--)
                {
                    for (int opi = 0; opi < operatorEvalutationsDict.Keys.ToList().Count; opi++)
                    {
                        ExpressionOperator eOp = operatorEvalutationsDict.Keys.ToList()[opi];

                        if ((list[i] as ExpressionOperator?) == eOp)
                        {
                            if (rightOperandOnlyOperatorsEvaluationDictionary.ContainsKey(eOp))
                            {
                                list[i] = operatorEvalutationsDict[eOp](null, (dynamic)list[i - 1]);
                                list.RemoveAt(i - 1);
                                break;
                            }
                            else if (leftOperandOnlyOperatorsEvaluationDictionary.ContainsKey(eOp))
                            {
                                list[i] = operatorEvalutationsDict[eOp]((dynamic)list[i + 1], null);
                                list.RemoveAt(i + 1);
                                break;
                            }
                            else
                            {
                                list[i] = operatorEvalutationsDict[eOp]((dynamic)list[i + 1], (dynamic)list[i - 1]);
                                list.RemoveAt(i + 1);
                                list.RemoveAt(i - 1);
                                i -= 1;
                                break;
                            }
                        }
                    }
                }
            });

            stack.Clear();
            for (int i = 0; i < list.Count; i++)
            {
                stack.Push(list[i]);
            }

            if (stack.Count > 1)
                throw new ExpressionEvaluatorSyntaxErrorException("Syntax error. Check that no operator is missing");

            return stack.Pop();
        }

        #endregion

        #region Remove comments

        /// <summary>
        /// remove all line and blocks comments of the specified C# script. (Manage in strings comment syntax ignore)
        /// based on https://stackoverflow.com/questions/3524317/regex-to-strip-line-comments-from-c-sharp/3524689#3524689
        /// </summary>
        /// <param name="scriptWithComments">The C# code with comments to remove</param>
        /// <returns>The same C# code without comments</returns>
        public string RemoveComments(string scriptWithComments)
        {
            return removeCommentsRegex.Replace(scriptWithComments,
                match =>
                {
                    if (match.Value.StartsWith("/"))
                    {
                        Match newLineCharsMatch = newLineCharsRegex.Match(match.Value);

                        if (match.Value.StartsWith("/*") && newLineCharsMatch.Success)
                        {
                            return newLineCharsMatch.Value;
                        }
                        else
                        {
                            return " ";
                        }
                    }
                    else
                    {
                        return match.Value;
                    }
                });
        }

        #endregion

        #region Utils methods for parsing and interpretation

        private delegate dynamic InternalDelegate(params dynamic[] args);
        private bool GetLambdaExpression(string expr, Stack<object> stack)
        {
            Match lambdaExpressionMatch = lambdaExpressionRegex.Match(expr);

            if (lambdaExpressionMatch.Success)
            {
                List<string> argsNames = lambdaArgRegex
                    .Matches(lambdaExpressionMatch.Groups["args"].Value)
                    .Cast<Match>().ToList()
                    .ConvertAll(argMatch => argMatch.Value);

                stack.Push(new InternalDelegate((object[] args) =>
                {
                    Dictionary<string, object> vars = new Dictionary<string, object>(Variables);

                    for (int a = 0; a < argsNames.Count || a < args.Length; a++)
                    {
                        vars[argsNames[a]] = args[a];
                    }

                    ExpressionEvaluator expressionEvaluator = new ExpressionEvaluator(vars);

                    string lambdaBody = lambdaExpressionMatch.Groups["expression"].Value.Trim();

                    if (inScript && lambdaBody.StartsWith("{") && lambdaBody.EndsWith("}"))
                        return expressionEvaluator.ScriptEvaluate(lambdaBody.Substring(1, lambdaBody.Length - 2));
                    else
                        return expressionEvaluator.Evaluate(lambdaExpressionMatch.Groups["expression"].Value);
                }));

                return true;
            }
            else
            {
                return false;
            }
        }

        private MethodInfo GetRealMethod(ref Type type, ref object obj, string func, BindingFlags flag, List<object> args)
        {
            MethodInfo methodInfo = null;
            List<object> modifiedArgs = new List<object>(args);

            if (OptionFluidPrefixingActive &&
                (func.ManageCasing(OptionCaseSensitiveEvaluationActive).StartsWith("Fluid".ManageCasing(OptionCaseSensitiveEvaluationActive))
                    || func.ManageCasing(OptionCaseSensitiveEvaluationActive).StartsWith("Fluent".ManageCasing(OptionCaseSensitiveEvaluationActive))))
            {
                methodInfo = GetRealMethod(ref type, ref obj, func.ManageCasing(OptionCaseSensitiveEvaluationActive).Substring(func.ManageCasing(OptionCaseSensitiveEvaluationActive).StartsWith("Fluid".ManageCasing(OptionCaseSensitiveEvaluationActive)) ? 5 : 6), flag, modifiedArgs);
                if (methodInfo != null)
                {
                    if (methodInfo.ReturnType == typeof(void))
                    {
                        obj = new DelegateEncaps(obj, methodInfo);

                        methodInfo = typeof(DelegateEncaps).GetMethod("CallFluidMethod");

                        args.Clear();
                        args.Add(modifiedArgs.ToArray());
                    }

                    return methodInfo;
                }
            }

            if (args.Contains(null))
            {
                methodInfo = type.GetMethod(func.ManageCasing(OptionCaseSensitiveEvaluationActive), flag);
            }
            else
            {
                methodInfo = type.GetMethod(func.ManageCasing(OptionCaseSensitiveEvaluationActive), flag, null, args.ConvertAll(arg => arg.GetType()).ToArray(), null);
            }

            if (methodInfo != null)
            {
                methodInfo = MakeConcreteMethodIfGeneric(methodInfo);
            }
            else
            {
                List<MethodInfo> methodInfos = type.GetMethods(flag)
                .Where(m => m.Name.ManageCasing(OptionCaseSensitiveEvaluationActive).Equals(func.ManageCasing(OptionCaseSensitiveEvaluationActive)) && m.GetParameters().Length == modifiedArgs.Count)
                .ToList();

                for (int m = 0; m < methodInfos.Count && methodInfo == null; m++)
                {
                    methodInfos[m] = MakeConcreteMethodIfGeneric(methodInfos[m]);

                    bool parametersCastOK = true;

                    modifiedArgs = new List<object>(args);

                    for (int a = 0; a < modifiedArgs.Count; a++)
                    {
                        Type parameterType = methodInfos[m].GetParameters()[a].ParameterType;
                        string paramTypeName = parameterType.Name;

                        if (paramTypeName.StartsWith("Predicate")
                            && modifiedArgs[a] is InternalDelegate)
                        {
                            InternalDelegate led = modifiedArgs[a] as InternalDelegate;
                            modifiedArgs[a] = new Predicate<object>(o => (bool)(led(new object[] { o })));
                        }
                        else if (paramTypeName.StartsWith("Func")
                            && modifiedArgs[a] is InternalDelegate)
                        {
                            InternalDelegate led = modifiedArgs[a] as InternalDelegate;
                            DelegateEncaps de = new DelegateEncaps(led);
                            MethodInfo encapsMethod = de.GetType()
                                .GetMethod($"Func{parameterType.GetGenericArguments().Length - 1}")
                                .MakeGenericMethod(parameterType.GetGenericArguments());
                            modifiedArgs[a] = Delegate.CreateDelegate(parameterType, de, encapsMethod);
                        }
                        else if (paramTypeName.StartsWith("Converter")
                            && modifiedArgs[a] is InternalDelegate)
                        {
                            InternalDelegate led = modifiedArgs[a] as InternalDelegate;
                            modifiedArgs[a] = new Converter<object, object>(o => (led(new object[] { o })));
                        }
                        else
                        {
                            try
                            {
                                if (!methodInfos[m].GetParameters()[a].ParameterType.IsAssignableFrom(modifiedArgs[a].GetType()))
                                {
                                    modifiedArgs[a] = Convert.ChangeType(modifiedArgs[a], methodInfos[m].GetParameters()[a].ParameterType);
                                }
                            }
                            catch
                            {
                                parametersCastOK = false;
                            }
                        }
                    }

                    if (parametersCastOK)
                        methodInfo = methodInfos[m];
                }

                if (methodInfo != null)
                {
                    args.Clear();
                    args.AddRange(modifiedArgs);
                }
            }

            return methodInfo;
        }

        private MethodInfo MakeConcreteMethodIfGeneric(MethodInfo methodInfo)
        {
            if (methodInfo.IsGenericMethod)
            {
                return methodInfo.MakeGenericMethod(Enumerable.Repeat(typeof(object), methodInfo.GetGenericArguments().Count()).ToArray());
            }

            return methodInfo;
        }

        private BindingFlags DetermineInstanceOrStatic(ref Type objType, ref object obj)
        {
            if (obj is ClassOrTypeName classOrTypeName)
            {
                objType = classOrTypeName.Type;
                obj = null;
                return StaticBindingFlag;
            }
            else
            {
                objType = obj.GetType();
                return InstanceBindingFlag;
            }
        }

        string GetScriptBetweenCurlyBrackets(string parentScript, ref int index)
        {
            string s;
            string currentScript = string.Empty;
            int bracketCount = 1;
            for (; index < parentScript.Length; index++)
            {
                Match internalStringMatch = stringBeginningRegex.Match(parentScript.Substring(index));
                Match internalCharMatch = internalCharRegex.Match(parentScript.Substring(index));

                if (internalStringMatch.Success)
                {
                    string innerString = internalStringMatch.Value + GetCodeUntilEndOfString(parentScript.Substring(index + internalStringMatch.Length), internalStringMatch);
                    currentScript += innerString;
                    index += innerString.Length - 1;
                }
                else if (internalCharMatch.Success)
                {
                    currentScript += internalCharMatch.Value;
                    index += internalCharMatch.Length - 1;
                }
                else
                {
                    s = parentScript.Substring(index, 1);

                    if (s.Equals("{")) bracketCount++;

                    if (s.Equals("}"))
                    {
                        bracketCount--;
                        if (bracketCount == 0)
                            break;
                    }

                    currentScript += s;
                }
            }

            if (bracketCount > 0)
            {
                string beVerb = bracketCount == 1 ? "is" : "are";
                throw new Exception($"{bracketCount} '" + "}" + $"' character {beVerb} missing in script at : [{index}]");
            }

            return currentScript;
        }

        private List<string> GetExpressionsBetweenParenthesesOrOtherImbricableBrackets(string expr, ref int i, bool checkSeparator, string separator = ",", string startChar = "(", string endChar = ")")
        {
            List<string> expressionsList = new List<string>();

            string s;
            string currentExpression = string.Empty;
            int bracketCount = 1;
            for (; i < expr.Length; i++)
            {
                string subExpr = expr.Substring(i);
                Match internalStringMatch = stringBeginningRegex.Match(subExpr);
                Match internalCharMatch = internalCharRegex.Match(subExpr);

                if (internalStringMatch.Success)
                {
                    string innerString = internalStringMatch.Value + GetCodeUntilEndOfString(expr.Substring(i + internalStringMatch.Length), internalStringMatch);
                    currentExpression += innerString;
                    i += innerString.Length - 1;
                }
                else if (internalCharMatch.Success)
                {
                    currentExpression += internalCharMatch.Value;
                    i += internalCharMatch.Length - 1;
                }
                else
                {
                    s = expr.Substring(i, 1);

                    if (s.Equals(startChar)) bracketCount++;

                    if (s.Equals(endChar))
                    {
                        bracketCount--;
                        if (bracketCount == 0)
                        {
                            if (!currentExpression.Trim().Equals(string.Empty))
                                expressionsList.Add(currentExpression);
                            break;
                        }
                    }

                    if (checkSeparator && s.Equals(separator) && bracketCount == 1)
                    {
                        expressionsList.Add(currentExpression);
                        currentExpression = string.Empty;
                    }
                    else
                        currentExpression += s;
                }
            }

            if (bracketCount > 0)
            {
                string beVerb = bracketCount == 1 ? "is" : "are";
                throw new Exception($"{bracketCount} '{endChar}' character {beVerb} missing in expression : [{expr}]");
            }

            return expressionsList;
        }

        private bool DefaultFunctions(string name, List<string> args, out object result)
        {
            bool functionExists = true;

            if (simpleDoubleMathFuncsDictionary.TryGetValue(name, out Func<double, double> func))
            {
                result = func(Convert.ToDouble(Evaluate(args[0])));
            }
            else if (doubleDoubleMathFuncsDictionary.TryGetValue(name, out Func<double, double, double> func2))
            {
                result = func2(Convert.ToDouble(Evaluate(args[0])), Convert.ToDouble(Evaluate(args[1])));
            }
            else if (complexStandardFuncsDictionary.TryGetValue(name, out Func<ExpressionEvaluator, List<string>, object> complexFunc))
            {
                result = complexFunc(this, args);
            }
            else if (OptionEvaluateFunctionActive && name.ManageCasing(OptionCaseSensitiveEvaluationActive).Equals("Evaluate".ManageCasing(OptionCaseSensitiveEvaluationActive)))
            {
                result = Evaluate((string)Evaluate(args[0]));
            }
            else if (OptionScriptEvaluateFunctionActive && name.ManageCasing(OptionCaseSensitiveEvaluationActive).Equals("ScriptEvaluate".ManageCasing(OptionCaseSensitiveEvaluationActive)))
            {
                result = ScriptEvaluate((string)Evaluate(args[0]));
            }
            else
            {
                result = null;
                functionExists = false;
            }

            return functionExists;
        }

        private Type GetTypeByFriendlyName(string typeName)
        {
            Type result = null;
            try
            {
                result = Type.GetType(typeName, false, !OptionCaseSensitiveEvaluationActive);

                if (result == null)
                {
                    typeName = primaryTypesRegex.Replace(typeName, delegate (Match match)
                    {
                        return primaryTypesDict[match.Value.ManageCasing(OptionCaseSensitiveEvaluationActive)].ToString();
                    });

                    result = Type.GetType(typeName, false, !OptionCaseSensitiveEvaluationActive);
                }

                if (result == null)
                {
                    result = Types.Find(type => type.Name.ManageCasing(OptionCaseSensitiveEvaluationActive).Equals(typeName.ManageCasing(OptionCaseSensitiveEvaluationActive)));
                }

                for (int a = 0; a < Assemblies.Count && result == null; a++)
                {
<<<<<<< HEAD
                    result = Type.GetType($"{typeName},{Assemblies[a].FullName}", false, !OptionCaseSensitiveEvaluationActive);

                    for (int i = 0; i < Namespaces.Count && result == null; i++)
                    {
                        result = Type.GetType($"{Namespaces[i]}.{typeName},{Assemblies[a].FullName}", false, !OptionCaseSensitiveEvaluationActive);
=======
                    if(typeName.Contains("."))
                        result = Type.GetType($"{typeName},{Assemblies[a].FullName}", false, !OptionCaseSensitiveEvaluationActive);
                    else
                    {
                        for (int i = 0; i < Namespaces.Count && result == null; i++)
                        {
                            result = Type.GetType($"{Namespaces[i]}.{typeName},{Assemblies[a].FullName}", false, !OptionCaseSensitiveEvaluationActive);
                        }
>>>>>>> c27cbc95
                    }
                }
            }
            catch { }

            if (result != null && TypesToBlock.Contains(result))
                result = null;

            return result;
        }

        private static object ChangeType(object value, Type conversionType)
        {
            if (conversionType == null)
            {
                throw new ArgumentNullException("conversionType");
            }
            if (conversionType.IsGenericType && conversionType.GetGenericTypeDefinition().Equals(typeof(Nullable<>)))
            {
                if (value == null)
                {
                    return null;
                }
                NullableConverter nullableConverter = new NullableConverter(conversionType);
                conversionType = nullableConverter.UnderlyingType;
            }
            return Convert.ChangeType(value, conversionType);
        }

        private string GetCodeUntilEndOfString(string subExpr, Match stringBeginningMatch)
        {
            StringBuilder stringBuilder = new StringBuilder();

            GetCodeUntilEndOfString(subExpr, stringBeginningMatch, ref stringBuilder);

            return stringBuilder.ToString();
        }

        private void GetCodeUntilEndOfString(string subExpr, Match stringBeginningMatch, ref StringBuilder stringBuilder)
        {
            Match codeUntilEndOfStringMatch = stringBeginningMatch.Value.Contains("$") ? 
                (stringBeginningMatch.Value.Contains("@") ? endOfStringWithDollarWithAt.Match(subExpr) : endOfStringWithDollar.Match(subExpr)) :
                (stringBeginningMatch.Value.Contains("@") ? endOfStringWithoutDollarWithAt.Match(subExpr) : endOfStringWithoutDollar.Match(subExpr));

            if (codeUntilEndOfStringMatch.Success)
            {
                if (codeUntilEndOfStringMatch.Value.EndsWith("\""))
                {
                    stringBuilder.Append(codeUntilEndOfStringMatch.Value);
                }
                else if (codeUntilEndOfStringMatch.Value.EndsWith("{") && codeUntilEndOfStringMatch.Length < subExpr.Length)
                {
                    if (subExpr[codeUntilEndOfStringMatch.Length] == '{')
                    {
                        stringBuilder.Append(codeUntilEndOfStringMatch.Value);
                        stringBuilder.Append("{");
                        GetCodeUntilEndOfString(subExpr.Substring(codeUntilEndOfStringMatch.Length + 1), stringBeginningMatch, ref stringBuilder);
                    }
                    else
                    {
                        string interpolation = GetCodeUntilEndOfStringInterpolation(subExpr.Substring(codeUntilEndOfStringMatch.Length));
                        stringBuilder.Append(codeUntilEndOfStringMatch.Value);
                        stringBuilder.Append(interpolation);
                        GetCodeUntilEndOfString(subExpr.Substring(codeUntilEndOfStringMatch.Length + interpolation.Length), stringBeginningMatch, ref stringBuilder);
                    }
                }
                else
                {
                    stringBuilder.Append(subExpr);
                }
            }
            else
            {
                stringBuilder.Append(subExpr);
            }
        }

        private string GetCodeUntilEndOfStringInterpolation(string subExpr)
        {
            Match endOfStringInterpolationMatch = endOfStringInterpolationRegex.Match(subExpr);
            string result = subExpr;

            if (endOfStringInterpolationMatch.Success)
            {
                if (endOfStringInterpolationMatch.Value.EndsWith("}"))
                {
                    result = endOfStringInterpolationMatch.Value;
                }
                else
                {
                    Match stringBeginningForEndBlockMatch = stringBeginningForEndBlockRegex.Match(endOfStringInterpolationMatch.Value);

                    string subString = GetCodeUntilEndOfString(subExpr.Substring(endOfStringInterpolationMatch.Length), stringBeginningForEndBlockMatch);

                    result = endOfStringInterpolationMatch.Value + subString
                        + GetCodeUntilEndOfStringInterpolation(subExpr.Substring(endOfStringInterpolationMatch.Length + subString.Length));
                }
            }

            return result;
        }


        #endregion

        #region Utils private sub classes for parsing and interpretation

        private class ClassOrTypeName
        {
            public Type Type { get; set; }
        }

        private class DelegateEncaps
        {
            private readonly InternalDelegate lambda;

            private MethodInfo methodInfo;
            private readonly object target;

            public DelegateEncaps(InternalDelegate lambda)
            {
                this.lambda = lambda;
            }
            public DelegateEncaps(object target, MethodInfo methodInfo)
            {
                this.target = target;
                this.methodInfo = methodInfo;
            }

            public object CallFluidMethod(params object[] args)
            {
                methodInfo.Invoke(target, args);
                return target;
            }

            public TResult Func0<TResult>()
            {
                return (TResult)lambda();
            }
            public TResult Func1<T, TResult>(T arg)
            {
                return (TResult)lambda(arg);
            }
            public TResult Func2<T1, T2, TResult>(T1 arg1, T2 arg2)
            {
                return (TResult)lambda(arg1, arg2);
            }
            public TResult Func3<T1, T2, T3, TResult>(T1 arg1, T2 arg2, T3 arg3)
            {
                return (TResult)lambda(arg1, arg2, arg3);
            }
            public TResult Func4<T1, T2, T3, T4, TResult>(T1 arg1, T2 arg2, T3 arg3, T4 arg4)
            {
                return (TResult)lambda(arg1, arg2, arg3, arg4);
            }
            public TResult Func5<T1, T2, T3, T4, T5, TResult>(T1 arg1, T2 arg2, T3 arg3, T4 arg4, T5 arg5)
            {
                return (TResult)lambda(arg1, arg2, arg3, arg4, arg5);
            }
            public TResult Func6<T1, T2, T3, T4, T5, T6, TResult>(T1 arg1, T2 arg2, T3 arg3, T4 arg4, T5 arg5, T6 arg6)
            {
                return (TResult)lambda(arg1, arg2, arg3, arg4, arg5, arg6);
            }
            public TResult Func7<T1, T2, T3, T4, T5, T6, T7, TResult>(T1 arg1, T2 arg2, T3 arg3, T4 arg4, T5 arg5, T6 arg6, T7 arg7)
            {
                return (TResult)lambda(arg1, arg2, arg3, arg4, arg5, arg6, arg7);
            }
            public TResult Func8<T1, T2, T3, T4, T5, T6, T7, T8, TResult>(T1 arg1, T2 arg2, T3 arg3, T4 arg4, T5 arg5, T6 arg6, T7 arg7, T8 arg8)
            {
                return (TResult)lambda(arg1, arg2, arg3, arg4, arg5, arg6, arg7, arg8);
            }
            public TResult Func9<T1, T2, T3, T4, T5, T6, T7, T8, T9, TResult>(T1 arg1, T2 arg2, T3 arg3, T4 arg4, T5 arg5, T6 arg6, T7 arg7, T8 arg8, T9 arg9)
            {
                return (TResult)lambda(arg1, arg2, arg3, arg4, arg5, arg6, arg7, arg8, arg9);
            }
            public TResult Func10<T1, T2, T3, T4, T5, T6, T7, T8, T9, T10, TResult>(T1 arg1, T2 arg2, T3 arg3, T4 arg4, T5 arg5, T6 arg6, T7 arg7, T8 arg8, T9 arg9, T10 arg10)
            {
                return (TResult)lambda(arg1, arg2, arg3, arg4, arg5, arg6, arg7, arg8, arg9, arg10);
            }
            public TResult Func11<T1, T2, T3, T4, T5, T6, T7, T8, T9, T10, T11, TResult>(T1 arg1, T2 arg2, T3 arg3, T4 arg4, T5 arg5, T6 arg6, T7 arg7, T8 arg8, T9 arg9, T10 arg10, T11 arg11)
            {
                return (TResult)lambda(arg1, arg2, arg3, arg4, arg5, arg6, arg7, arg8, arg9, arg10, arg11);
            }
            public TResult Func12<T1, T2, T3, T4, T5, T6, T7, T8, T9, T10, T11, T12, TResult>(T1 arg1, T2 arg2, T3 arg3, T4 arg4, T5 arg5, T6 arg6, T7 arg7, T8 arg8, T9 arg9, T10 arg10, T11 arg11, T12 arg12)
            {
                return (TResult)lambda(arg1, arg2, arg3, arg4, arg5, arg6, arg7, arg8, arg9, arg10, arg11, arg12);
            }
            public TResult Func13<T1, T2, T3, T4, T5, T6, T7, T8, T9, T10, T11, T12, T13, TResult>(T1 arg1, T2 arg2, T3 arg3, T4 arg4, T5 arg5, T6 arg6, T7 arg7, T8 arg8, T9 arg9, T10 arg10, T11 arg11, T12 arg12, T13 arg13)
            {
                return (TResult)lambda(arg1, arg2, arg3, arg4, arg5, arg6, arg7, arg8, arg9, arg10, arg11, arg12, arg13);
            }
            public TResult Func14<T1, T2, T3, T4, T5, T6, T7, T8, T9, T10, T11, T12, T13, T14, TResult>(T1 arg1, T2 arg2, T3 arg3, T4 arg4, T5 arg5, T6 arg6, T7 arg7, T8 arg8, T9 arg9, T10 arg10, T11 arg11, T12 arg12, T13 arg13, T14 arg14)
            {
                return (TResult)lambda(arg1, arg2, arg3, arg4, arg5, arg6, arg7, arg8, arg9, arg10, arg11, arg12, arg13, arg14);
            }
            public TResult Func15<T1, T2, T3, T4, T5, T6, T7, T8, T9, T10, T11, T12, T13, T14, T15, TResult>(T1 arg1, T2 arg2, T3 arg3, T4 arg4, T5 arg5, T6 arg6, T7 arg7, T8 arg8, T9 arg9, T10 arg10, T11 arg11, T12 arg12, T13 arg13, T14 arg14, T15 arg15)
            {
                return (TResult)lambda(arg1, arg2, arg3, arg4, arg5, arg6, arg7, arg8, arg9, arg10, arg11, arg12, arg13, arg14, arg15);
            }
            public TResult Func16<T1, T2, T3, T4, T5, T6, T7, T8, T9, T10, T11, T12, T13, T14, T15, T16, TResult>(T1 arg1, T2 arg2, T3 arg3, T4 arg4, T5 arg5, T6 arg6, T7 arg7, T8 arg8, T9 arg9, T10 arg10, T11 arg11, T12 arg12, T13 arg13, T14 arg14, T15 arg15, T16 arg16)
            {
                return (TResult)lambda(arg1, arg2, arg3, arg4, arg5, arg6, arg7, arg8, arg9, arg10, arg11, arg12, arg13, arg14, arg15, arg16);
            }
        }

        #endregion
    }

    #region Internal extentions methods

    internal static class StringCaseManagementForExpressionEvaluatorExtension
    {
        public static string ManageCasing(this string text, bool isCaseSensitive)
        {
            return isCaseSensitive ? text : text.ToLower();
        }
    }

    #endregion

    #region linked enums

    public enum OptionOnNoReturnKeywordFoundInScriptAction
    {
        ReturnAutomaticallyLastEvaluatedExpression,
        ReturnNull,
        ThrowSyntaxException
    }

    #endregion

    #region ExpressionEvaluator linked public classes (specific Exceptions and EventArgs)

    public class ExpressionEvaluatorSyntaxErrorException : Exception
    {
        public ExpressionEvaluatorSyntaxErrorException() : base()
        { }

        public ExpressionEvaluatorSyntaxErrorException(string message) : base(message)
        { }
        public ExpressionEvaluatorSyntaxErrorException(string message, Exception innerException) : base(message, innerException)
        { }
    }

    public class ExpressionEvaluatorSecurityException : Exception
    {
        public ExpressionEvaluatorSecurityException() : base()
        { }

        public ExpressionEvaluatorSecurityException(string message) : base(message)
        { }
        public ExpressionEvaluatorSecurityException(string message, Exception innerException) : base(message, innerException)
        { }
    }

    public class VariableEvaluationEventArg : EventArgs
    {
        /// <summary>
        /// Constructor of the VariableEvaluationEventArg
        /// </summary>
        /// <param name="name">The name of the variable to Evaluate</param>
        public VariableEvaluationEventArg(string name, object onInstance = null)
        {
            Name = name;
            This = onInstance;
        }

        /// <summary>
        /// The name of the variable to Evaluate
        /// </summary>
        public string Name { get; private set; }

        private object varValue;

        /// <summary>
        /// To set a value to this variable
        /// </summary>
        public object Value
        {
            get { return varValue; }
            set
            {
                varValue = value;
                HasValue = true;
            }
        }

        /// <summary>
        /// if <c>true</c> the variable is affected, if <c>false</c> it means that the variable does not exist.
        /// </summary>
        public bool HasValue { get; set; } = false;

        /// <summary>
        /// In the case of on the fly instance property definition the instance of the object on which this Function is called.
        /// Otherwise is set to null.
        /// </summary>
        public object This { get; private set; } = null;
    }

    public class FunctionEvaluationEventArg : EventArgs
    {
        private readonly Func<string, object> evaluateFunc = null;

        public FunctionEvaluationEventArg(string name, Func<string, object> evaluateFunc, List<string> args = null, object onInstance = null)
        {
            Name = name;
            Args = args ?? new List<string>();
            this.evaluateFunc = evaluateFunc;
            This = onInstance;
        }

        /// <summary>
        /// The not evaluated args of the function
        /// </summary>
        public List<string> Args { get; private set; } = new List<string>();

        /// <summary>
        /// Get the values of the function's args.
        /// </summary>
        /// <returns></returns>
        public object[] EvaluateArgs()
        {
            return Args.ConvertAll(arg => evaluateFunc(arg)).ToArray();
        }

        /// <summary>
        /// Get the value of the function's arg at the specified index
        /// </summary>
        /// <param name="index">The index of the function's arg to evaluate</param>
        /// <returns>The evaluated arg</returns>
        public object EvaluateArg(int index)
        {
            return evaluateFunc(Args[index]);
        }

        /// <summary>
        /// Get the value of the function's arg at the specified index
        /// </summary>
        /// <typeparam name="T">The type of the result to get. (Do a cast)</typeparam>
        /// <param name="index">The index of the function's arg to evaluate</param>
        /// <returns>The evaluated arg casted in the specified type</returns>
        public T EvaluateArg<T>(int index)
        {
            return (T)evaluateFunc(Args[index]);
        }

        /// <summary>
        /// The name of the variable to Evaluate
        /// </summary>
        public string Name { get; private set; }

        private object returnValue = null;

        /// <summary>
        /// To set the return value of the function
        /// </summary>
        public object Value
        {
            get { return returnValue; }
            set
            {
                returnValue = value;
                FunctionReturnedValue = true;
            }
        }

        /// <summary>
        /// if <c>true</c> the function evaluation has been done, if <c>false</c> it means that the function does not exist.
        /// </summary>
        public bool FunctionReturnedValue { get; set; } = false;

        /// <summary>
        /// In the case of on the fly instance method definition the instance of the object on which this Function is called.
        /// Otherwise is set to null.
        /// </summary>
        public object This { get; private set; } = null;
    }

    #endregion
}<|MERGE_RESOLUTION|>--- conflicted
+++ resolved
@@ -2636,13 +2636,6 @@
 
                 for (int a = 0; a < Assemblies.Count && result == null; a++)
                 {
-<<<<<<< HEAD
-                    result = Type.GetType($"{typeName},{Assemblies[a].FullName}", false, !OptionCaseSensitiveEvaluationActive);
-
-                    for (int i = 0; i < Namespaces.Count && result == null; i++)
-                    {
-                        result = Type.GetType($"{Namespaces[i]}.{typeName},{Assemblies[a].FullName}", false, !OptionCaseSensitiveEvaluationActive);
-=======
                     if(typeName.Contains("."))
                         result = Type.GetType($"{typeName},{Assemblies[a].FullName}", false, !OptionCaseSensitiveEvaluationActive);
                     else
@@ -2651,7 +2644,6 @@
                         {
                             result = Type.GetType($"{Namespaces[i]}.{typeName},{Assemblies[a].FullName}", false, !OptionCaseSensitiveEvaluationActive);
                         }
->>>>>>> c27cbc95
                     }
                 }
             }
