﻿<Project Sdk="Microsoft.NET.Sdk">
  <PropertyGroup>
    <AssemblyTitle>CodingSeb.ExpressionEvaluator</AssemblyTitle>
    <Company>Coding Seb</Company>
    <Product>CodingSeb.ExpressionEvaluator</Product>
    <Description>A Simple Math and Pseudo C# Expression Evaluator in One C# File. And from version 1.2.0 can execute small C# like scripts</Description>
    <Copyright>Copyright © Coding Seb 2017</Copyright>
<<<<<<< HEAD
    <Version>1.3.2.0</Version>
    <AssemblyVersion>1.3.2.0</AssemblyVersion>
    <FileVersion>1.3.2.0</FileVersion>
=======
    <Version>1.3.3.0</Version>
    <AssemblyVersion>1.3.3.0</AssemblyVersion>
    <FileVersion>1.3.3.0</FileVersion>
>>>>>>> 92a4c3f3
    <OutputPath>bin\$(Configuration)\</OutputPath>
    <Authors>Coding Seb</Authors>
    <PackageId>CodingSeb.ExpressionEvaluator</PackageId>
    <PackageLicenseUrl>https://github.com/codingseb/ExpressionEvaluator/blob/master/LICENSE.md</PackageLicenseUrl>
    <PackageProjectUrl>https://github.com/codingseb/ExpressionEvaluator</PackageProjectUrl>
    <PackageTags>evaluation math expression-evaluator expression parser eval evaluate fluid C# calculation execute script</PackageTags>
    <TargetFrameworks>net45;netstandard2.0</TargetFrameworks>
    <GeneratePackageOnBuild>true</GeneratePackageOnBuild>
    <PackageIconUrl>https://github.com/codingseb/ExpressionEvaluator/blob/master/Icon.png?raw=true</PackageIconUrl>
    <PackageRequireLicenseAcceptance>false</PackageRequireLicenseAcceptance>
<<<<<<< HEAD
    <PackageReleaseNotes>* Support for inline namespaces (More flexible, but slower)
* Option OptionInlineNamespacesEvaluationActive (To unactive inline namespaces)
* Remove not necessary nugets dependencies</PackageReleaseNotes>
=======
    <PackageReleaseNotes>Main improvements
* Support &lt;&gt; syntax for specify types of generics
* Support of creation initializers for collections, dictionnaries and objects

Here a few examples of what this version allow to do :

new List&lt;string&gt;() { "text1", "text2" }
new Dictionnary&lt;string, int&gt; { {"seven", 7}, {"nine", 9}}
new Dictionnary&lt;string, int&gt; { ["seven"]= 7, ["nine"] = 9}
new MyObject() { MyStringProperty = "A value", MyIntProperty  = 8}

Other changes
* Add ListOfType Standard function
* A reference on the current evaluator added in VariableEvaluationEventArg and FunctionEvaluationEventArg
* Small improvement of the Indexing []</PackageReleaseNotes>
>>>>>>> 92a4c3f3
  </PropertyGroup>
  <PropertyGroup Condition=" '$(Configuration)|$(Platform)' == 'Debug|AnyCPU' ">
    <DebugType>full</DebugType>
  </PropertyGroup>
  <PropertyGroup Condition=" '$(Configuration)|$(Platform)' == 'Release|AnyCPU' ">
    <DebugType>pdbonly</DebugType>
  </PropertyGroup>
  <PropertyGroup Condition="'$(Configuration)|$(TargetFramework)|$(Platform)'=='Debug|net45|AnyCPU'">
    <DefineConstants>DEBUG;TRACE</DefineConstants>
  </PropertyGroup>
  <ItemGroup>
    <PackageReference Include="Microsoft.CSharp" Version="4.5.0" />
    <PackageReference Include="System.Dynamic.Runtime" Version="4.3.0" />
  </ItemGroup>
</Project><|MERGE_RESOLUTION|>--- conflicted
+++ resolved
@@ -5,15 +5,9 @@
     <Product>CodingSeb.ExpressionEvaluator</Product>
     <Description>A Simple Math and Pseudo C# Expression Evaluator in One C# File. And from version 1.2.0 can execute small C# like scripts</Description>
     <Copyright>Copyright © Coding Seb 2017</Copyright>
-<<<<<<< HEAD
-    <Version>1.3.2.0</Version>
-    <AssemblyVersion>1.3.2.0</AssemblyVersion>
-    <FileVersion>1.3.2.0</FileVersion>
-=======
     <Version>1.3.3.0</Version>
     <AssemblyVersion>1.3.3.0</AssemblyVersion>
     <FileVersion>1.3.3.0</FileVersion>
->>>>>>> 92a4c3f3
     <OutputPath>bin\$(Configuration)\</OutputPath>
     <Authors>Coding Seb</Authors>
     <PackageId>CodingSeb.ExpressionEvaluator</PackageId>
@@ -24,11 +18,6 @@
     <GeneratePackageOnBuild>true</GeneratePackageOnBuild>
     <PackageIconUrl>https://github.com/codingseb/ExpressionEvaluator/blob/master/Icon.png?raw=true</PackageIconUrl>
     <PackageRequireLicenseAcceptance>false</PackageRequireLicenseAcceptance>
-<<<<<<< HEAD
-    <PackageReleaseNotes>* Support for inline namespaces (More flexible, but slower)
-* Option OptionInlineNamespacesEvaluationActive (To unactive inline namespaces)
-* Remove not necessary nugets dependencies</PackageReleaseNotes>
-=======
     <PackageReleaseNotes>Main improvements
 * Support &lt;&gt; syntax for specify types of generics
 * Support of creation initializers for collections, dictionnaries and objects
@@ -44,7 +33,6 @@
 * Add ListOfType Standard function
 * A reference on the current evaluator added in VariableEvaluationEventArg and FunctionEvaluationEventArg
 * Small improvement of the Indexing []</PackageReleaseNotes>
->>>>>>> 92a4c3f3
   </PropertyGroup>
   <PropertyGroup Condition=" '$(Configuration)|$(Platform)' == 'Debug|AnyCPU' ">
     <DebugType>full</DebugType>
