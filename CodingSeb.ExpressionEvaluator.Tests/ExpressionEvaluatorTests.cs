﻿using NUnit.Framework;
using System;
using System.Collections.Generic;
using System.Text.RegularExpressions;
using Shouldly;
using Newtonsoft.Json;

namespace CodingSeb.ExpressionEvaluator.Tests
{
    [TestFixture]
    public class ExpressionEvaluatorTests
    {
        #region Type testing

        #region Test cases for TypeTesting

        #region IntFormats
        [TestCase("45", typeof(int), Category = "IntFormats")]
        [TestCase("0", typeof(int), Category = "IntFormats")]
        [TestCase("-72346", typeof(int), Category = "IntFormats")]
        #endregion

        #region DoubleFormats
        [TestCase("123.54", typeof(double), Category = "DoubleFormats")]
        [TestCase("0.0", typeof(double), Category = "DoubleFormats")]
        [TestCase("0d", typeof(double), Category = "DoubleFormats")]
        [TestCase("-146.678", typeof(double), Category = "DoubleFormats")]
        [TestCase("123.54e-12", typeof(double), Category = "DoubleFormats")]
        [TestCase("-146.678e-12", typeof(double), Category = "DoubleFormats")]
        [TestCase("45d", typeof(double), Category = "DoubleFormats")]
        [TestCase("123.54e-12d", typeof(double), Category = "DoubleFormats")]
        [TestCase("-146.678e-12d", typeof(double), Category = "DoubleFormats")]
        #endregion

        #region FloatFormats
        [TestCase("45f", typeof(float), Category = "FloatFormats")]
        [TestCase("0f", typeof(float), Category = "FloatFormats")]
        [TestCase("-63f", typeof(float), Category = "FloatFormats")]
        [TestCase("123.54f", typeof(float), Category = "FloatFormats")]
        [TestCase("-146.678f", typeof(float), Category = "FloatFormats")]
        [TestCase("123.54e-12f", typeof(float), Category = "FloatFormats")]
        [TestCase("-146.678e-12f", typeof(float), Category = "FloatFormats")]
        #endregion

        #region UIntFormats
        [TestCase("45u", typeof(uint), Category = "UIntFormats")]
        [TestCase("0u", typeof(uint), Category = "UIntFormats")]
        [TestCase("123.54e6u", typeof(uint), Category = "UIntFormats")]
        #endregion

        #region LongFormats
        [TestCase("45l", typeof(long), Category = "LongFormats")]
        [TestCase("0l", typeof(long), Category = "LongFormats")]
        [TestCase("-63l", typeof(long), Category = "LongFormats")]
        [TestCase("123.54e6l", typeof(long), Category = "LongFormats")]
        #endregion

        #region ULongFormats
        [TestCase("45ul", typeof(ulong), Category = "ULongFormats")]
        [TestCase("0ul", typeof(ulong), Category = "ULongFormats")]
        [TestCase("123.54e6ul", typeof(ulong), Category = "ULongFormats")]
        #endregion

        #region DecimalFormats
        [TestCase("45m", typeof(decimal), Category = "DecimalFormats")]
        [TestCase("0m", typeof(decimal), Category = "DecimalFormats")]
        [TestCase("-63m", typeof(decimal), Category = "DecimalFormats")]
        [TestCase("123.54m", typeof(decimal), Category = "DecimalFormats")]
        [TestCase("-146.678m", typeof(decimal), Category = "DecimalFormats")]
        [TestCase("123.54e-12m", typeof(decimal), Category = "DecimalFormats")]
        [TestCase("-146.678e-12m", typeof(decimal), Category = "DecimalFormats")]
        #endregion

        #region Lists & Arrays
        [TestCase("Array(14, \"A text for test\", 2.5, true)", typeof(object[]), Category = "Standard Functions,Array Function")]
        [TestCase("List(14, \"A text for test\", 2.5, true)", typeof(List<object>), Category = "Standard Functions,List Function")]
        #endregion

        #endregion
        public void TypeTesting(string expression, Type type)
        {
            ExpressionEvaluator evaluator = new ExpressionEvaluator();

            evaluator.Evaluate(expression)
                .ShouldBeOfType(type);
        }

        #endregion

        #region Direct Expression Evaluation

        #region Test cases for DirectExpressionEvaluation

        #region Null Expression
        [TestCase("null", ExpectedResult = null, Category = "Null Expression")]
        #endregion

        #region Booleans Constants
        [TestCase("true", TestOf = typeof(bool), ExpectedResult = true, Category = "Boolean Constants")]
        [TestCase("false", TestOf = typeof(bool), ExpectedResult = false, Category = "Boolean Constants")]
        #endregion

        #region String Operations
        [TestCase("\"Hello World\"", TestOf = typeof(string), ExpectedResult = "Hello World", Category = "SimpleString")]
        [TestCase("\"Hello\" + \"World\"", TestOf = typeof(string), ExpectedResult = "HelloWorld", Category = "SimpleString")]

        [TestCase("\"\\\"\"", TestOf = typeof(string), ExpectedResult = "\"", Category = "StringEscape")]
        [TestCase("\"\\n\"", TestOf = typeof(string), ExpectedResult = "\n", Category = "StringEscape")]
        [TestCase("\"\\r\"", TestOf = typeof(string), ExpectedResult = "\r", Category = "StringEscape")]
        [TestCase("\"\\t\"", TestOf = typeof(string), ExpectedResult = "\t", Category = "StringEscape")]
        [TestCase("\""+ @"\\" + "\"", TestOf = typeof(string), ExpectedResult = @"\", Category = "StringEscape")]
        [TestCase("\"" + @"\\\n" + "\"", TestOf = typeof(string), ExpectedResult = "\\\n", Category = "StringEscape")]
        [TestCase("@\"" + @"\\n" + "\"", TestOf = typeof(string), ExpectedResult = @"\\n", Category = "StringEscape")]

        [TestCase("$\"Hello {1 + 2}\"", TestOf = typeof(string), ExpectedResult = "Hello 3", Category = "StringInterpolation")]
        [TestCase("$\"{'\"'}\"", TestOf = typeof(string), ExpectedResult = "\"", Category = "StringInterpolation")]
        [TestCase("$\"{ '\"' }\"", TestOf = typeof(string), ExpectedResult = "\"", Category = "StringInterpolation")]
        [TestCase("$\"{{\"", TestOf = typeof(string), ExpectedResult = "{", Category = "StringInterpolation")]
        [TestCase("$\"{ \"{\" }\"", TestOf = typeof(string), ExpectedResult = "{", Category = "StringInterpolation")]
        [TestCase("$\"Test { 5+5 } Test\"", TestOf = typeof(string), ExpectedResult = "Test 10 Test", Category = "StringInterpolation")]
        [TestCase("$\"Test { 5+5 + \" Test\" } Test\"", TestOf = typeof(string), ExpectedResult = "Test 10 Test Test", Category = "StringInterpolation")]      
        [TestCase("$\"Test { 5+5 + \" Test{\" } Test\"", TestOf = typeof(string), ExpectedResult = "Test 10 Test{ Test", Category = "StringInterpolation")]
        [TestCase("$\"Test { 5+5 + \" Test{{ }\" } Test\"", TestOf = typeof(string), ExpectedResult = "Test 10 Test{{ } Test", Category = "StringInterpolation")]

        [TestCase("$\"Hello { $\"TS\"}\"", TestOf = typeof(string), ExpectedResult = "Hello TS", Category = "StringInterpolationInCascade")]
        [TestCase("$\"Hello { $\"T{{S\"}\"", TestOf = typeof(string), ExpectedResult = "Hello T{S", Category = "StringInterpolationInCascade")]
        [TestCase("$\"Hello { $\"T}}S\"}\"", TestOf = typeof(string), ExpectedResult = "Hello T}S", Category = "StringInterpolationInCascade")]
        [TestCase("$\"Hello { $\"T{1 + 2}\"}\"", TestOf = typeof(string), ExpectedResult = "Hello T3", Category = "StringInterpolationInCascade")]
        [TestCase("$\"Hello { $\"T{1 + 2 + \"S\"}\"}\"", TestOf = typeof(string), ExpectedResult = "Hello T3S", Category = "StringInterpolationInCascade")]
        [TestCase("$\"Hello { $\"T{1 + 2 + $\"S\"}\"}\"", TestOf = typeof(string), ExpectedResult = "Hello T3S", Category = "StringInterpolationInCascade")]
        [TestCase("$\"Hello { $\"T{1 + 2 + $\"S{ 2 + 2 }\"}\"}\"", TestOf = typeof(string), ExpectedResult = "Hello T3S4", Category = "StringInterpolationInCascade")]
        [TestCase("$\"Hello { $\"T{1 + 2 + $\"S{ 2 + 2 } Test\"}\"}\"", TestOf = typeof(string), ExpectedResult = "Hello T3S4 Test", Category = "StringInterpolationInCascade")]
        [TestCase("$\"Hello { $\"T{1 + 2 + $\"S{ 2 + \" Test\" }\"}\"}\"", TestOf = typeof(string), ExpectedResult = "Hello T3S2 Test", Category = "StringInterpolationInCascade")]
        [TestCase("$\"Hello { $\"T{1 + 2 + $\"S{ 2 + $\" Test\" }\"}\"}\"", TestOf = typeof(string), ExpectedResult = "Hello T3S2 Test", Category = "StringInterpolationInCascade")]
        [TestCase("$\"Hello { $\"T{1 + 2 + $\"S{ 2 + $\" Test{ 2 + 2 }\" }\"}\"}\"", TestOf = typeof(string), ExpectedResult = "Hello T3S2 Test4", Category = "StringInterpolationInCascade")]

        [TestCase("\"Hello\" + (\"Test\" + \"(\")", TestOf = typeof(string), ExpectedResult = "HelloTest(", Category = "StringBetweenParenthis")]
        [TestCase("\"Hello\" + (\"Test\" + \")\")", TestOf = typeof(string), ExpectedResult = "HelloTest)", Category = "StringBetweenParenthis")]

        [TestCase("\"Hello\" + (\"Test\" + $\"{ Abs(int.Parse(\"-4\"))}\")", TestOf = typeof(string), ExpectedResult = "HelloTest4", Category = "StringWithParenthisOrComaInFunctionsArgs")]
        [TestCase("\"Text()\".Replace(\"(\", \"x\")", TestOf = typeof(string), ExpectedResult = "Textx)", Category = "StringWithParenthisOrComaInFunctionsArgs")]
        [TestCase("\"Text()\".Replace(\"x\", \",\")", TestOf = typeof(string), ExpectedResult = "Te,t()", Category = "StringWithParenthisOrComaInFunctionsArgs")]
        [TestCase("\"Text()\".Replace(\"(\", \",\")", TestOf = typeof(string), ExpectedResult = "Text,)", Category = "StringWithParenthisOrComaInFunctionsArgs")]

        [TestCase("\"Hello,Test,What\".Split(ArrayOfType(typeof(char), ',')).Length", ExpectedResult = 3, Category = "StringSplit,ArrayOfType")]
        [TestCase("\"Hello,Test,What\".Split(ArrayOfType(typeof(char), ',')).Json", ExpectedResult = "[\"Hello\",\"Test\",\"What\"]", Category = "StringSplit,ArrayOfType")]
        [TestCase("\"Hello,Test,What\".Split(new char[]{','}).Length", ExpectedResult = 3, Category = "StringSplit,Array instanciation")]
        [TestCase("\"Hello,Test,What\".Split(new char[]{','}).Json", ExpectedResult = "[\"Hello\",\"Test\",\"What\"]", Category = "StringSplit,Array instanciation")]
        #endregion

        #region char
        [TestCase("'a'", TestOf = typeof(char), ExpectedResult = 'a', Category = "char")]
        [TestCase("'g'", TestOf = typeof(char), ExpectedResult = 'g', Category = "char")]
        [TestCase("'z'", TestOf = typeof(char), ExpectedResult = 'z', Category = "char")]
        [TestCase("'A'", TestOf = typeof(char), ExpectedResult = 'A', Category = "char")]
        [TestCase("'Q'", TestOf = typeof(char), ExpectedResult = 'Q', Category = "char")]
        [TestCase("'Z'", TestOf = typeof(char), ExpectedResult = 'Z', Category = "char")]
        [TestCase("'é'", TestOf = typeof(char), ExpectedResult = 'é', Category = "char")]
        [TestCase("'è'", TestOf = typeof(char), ExpectedResult = 'è', Category = "char")]
        [TestCase("'ô'", TestOf = typeof(char), ExpectedResult = 'ô', Category = "char")]
        [TestCase("'ç'", TestOf = typeof(char), ExpectedResult = 'ç', Category = "char")]
        [TestCase("'%'", TestOf = typeof(char), ExpectedResult = '%', Category = "char")]
        [TestCase("'('", TestOf = typeof(char), ExpectedResult = '(', Category = "char")]
        [TestCase("'\"'", TestOf = typeof(char), ExpectedResult = '"', Category = "char")]
        [TestCase(@"'\\'", TestOf = typeof(char), ExpectedResult = '\\', Category = "char")]
        [TestCase(@"'\''", TestOf = typeof(char), ExpectedResult = '\'', Category = "char")]
        [TestCase(@"'\0'", TestOf = typeof(char), ExpectedResult = '\0', Category = "char")]
        [TestCase(@"'\a'", TestOf = typeof(char), ExpectedResult = '\a', Category = "char")]
        [TestCase(@"'\b'", TestOf = typeof(char), ExpectedResult = '\b', Category = "char")]
        [TestCase(@"'\f'", TestOf = typeof(char), ExpectedResult = '\f', Category = "char")]
        [TestCase(@"'\n'", TestOf = typeof(char), ExpectedResult = '\n', Category = "char")]
        [TestCase(@"'\r'", TestOf = typeof(char), ExpectedResult = '\r', Category = "char")]
        [TestCase(@"'\t'", TestOf = typeof(char), ExpectedResult = '\t', Category = "char")]
        [TestCase(@"'\v'", TestOf = typeof(char), ExpectedResult = '\v', Category = "char")]
        [TestCase("'\"'", TestOf = typeof(char), ExpectedResult = '"', Category = "char")]
        [TestCase("\"hello\" + ' ' + '!'", ExpectedResult = "hello !", Category = "char")]
        [TestCase("(int)'a'", ExpectedResult = 97, Category = "char")]
        [TestCase("'a'.CompareTo('b')", ExpectedResult = -1, Category = "char")]
        [TestCase("'a'.Equals('b')", ExpectedResult = false, Category = "char")]
        [TestCase("'b'.Equals('b')", ExpectedResult = true, Category = "char")]
        [TestCase("char.GetNumericValue('1')", ExpectedResult = 1, Category = "char")]
        [TestCase("char.IsControl('\t')", ExpectedResult = true, Category = "char")]
        [TestCase("char.IsDigit('f')", ExpectedResult = false, Category = "char")]
        [TestCase("char.IsDigit('3')", ExpectedResult = true, Category = "char")]
        [TestCase("char.IsLetter(',')", ExpectedResult = false, Category = "char")]
        [TestCase("char.IsLetter('R')", ExpectedResult = true, Category = "char")]
        [TestCase("char.IsLetter('h')", ExpectedResult = true, Category = "char")]
        [TestCase("char.IsLower('u')", ExpectedResult = true, Category = "char")]
        [TestCase("char.IsLower('U')", ExpectedResult = false, Category = "char")]
        [TestCase("char.IsPunctuation('.')", ExpectedResult = true, Category = "char")]
        [TestCase("char.IsSeparator(\"test string\", 4)", ExpectedResult = true, Category = "char")]
        [TestCase("char.IsSymbol('+')", ExpectedResult = true, Category = "char")]
        [TestCase("char.IsWhiteSpace(\"test string\", 4)", ExpectedResult = true, Category = "char")]
        [TestCase("char.Parse(\"S\")", ExpectedResult = 'S', Category = "char")]
        [TestCase("char.ToLower('M')", ExpectedResult = 'm', Category = "char")]
        [TestCase("'x'.ToString()", ExpectedResult = "x", Category = "char")]

        #endregion

        #region SimpleAddition
        [TestCase("-60 + -10", TestOf = typeof(int), ExpectedResult = -70, Category = "SimpleAddition")]
        [TestCase("-1 + -10", TestOf = typeof(int), ExpectedResult = -11, Category = "SimpleAddition")]
        [TestCase("1 + -10", TestOf = typeof(int), ExpectedResult = -9, Category = "SimpleAddition")]
        [TestCase("0 + -10", TestOf = typeof(int), ExpectedResult = -10, Category = "SimpleAddition")]
        [TestCase("10 + -10", TestOf = typeof(int), ExpectedResult = 0, Category = "SimpleAddition")]
        [TestCase("467 + -10", TestOf = typeof(int), ExpectedResult = 457, Category = "SimpleAddition")]

        [TestCase("-60 + -1", TestOf = typeof(int), ExpectedResult = -61, Category = "SimpleAddition")]
        [TestCase("-1 + -1", TestOf = typeof(int), ExpectedResult = -2, Category = "SimpleAddition")]
        [TestCase("1 + -1", TestOf = typeof(int), ExpectedResult = 0, Category = "SimpleAddition")]
        [TestCase("0 + -1", TestOf = typeof(int), ExpectedResult = -1, Category = "SimpleAddition")]
        [TestCase("467 + -1", TestOf = typeof(int), ExpectedResult = 466, Category = "SimpleAddition")]

        [TestCase("-1232 + 0", TestOf = typeof(int), ExpectedResult = -1232, Category = "SimpleAddition")]
        [TestCase("-1 + 0", TestOf = typeof(int), ExpectedResult = -1, Category = "SimpleAddition")]
        [TestCase("1 + 0", TestOf = typeof(int), ExpectedResult = 1, Category = "SimpleAddition")]
        [TestCase("0 + 0", TestOf = typeof(int), ExpectedResult = 0, Category = "SimpleAddition")]
        [TestCase("467 + 0", TestOf = typeof(int), ExpectedResult = 467, Category = "SimpleAddition")]

        [TestCase("-60 + 1", TestOf = typeof(int), ExpectedResult = -59, Category = "SimpleAddition")]
        [TestCase("-1 + 1", TestOf = typeof(int), ExpectedResult = 0, Category = "SimpleAddition")]
        [TestCase("1 + 1", TestOf = typeof(int), ExpectedResult = 2, Category = "SimpleAddition")]
        [TestCase("0 + 1", TestOf = typeof(int), ExpectedResult = 1, Category = "SimpleAddition")]
        [TestCase("467 + 1", TestOf = typeof(int), ExpectedResult = 468, Category = "SimpleAddition")]

        [TestCase("-60 + 10", TestOf = typeof(int), ExpectedResult = -50, Category = "SimpleAddition")]
        [TestCase("-1 + 10", TestOf = typeof(int), ExpectedResult = 9, Category = "SimpleAddition")]
        [TestCase("1 + 10", TestOf = typeof(int), ExpectedResult = 11, Category = "SimpleAddition")]
        [TestCase("0 + 10", TestOf = typeof(int), ExpectedResult = 10, Category = "SimpleAddition")]
        [TestCase("10 + 10", TestOf = typeof(int), ExpectedResult = 20, Category = "SimpleAddition")]
        [TestCase("467 + 10", TestOf = typeof(int), ExpectedResult = 477, Category = "SimpleAddition")]

        [TestCase("-60+-10", TestOf = typeof(int), ExpectedResult = -70, Category = "SimpleAddition")]
        [TestCase("-1+-10", TestOf = typeof(int), ExpectedResult = -11, Category = "SimpleAddition")]
        [TestCase("1+-10", TestOf = typeof(int), ExpectedResult = -9, Category = "SimpleAddition")]
        [TestCase("0+-10", TestOf = typeof(int), ExpectedResult = -10, Category = "SimpleAddition")]
        [TestCase("10+-10", TestOf = typeof(int), ExpectedResult = 0, Category = "SimpleAddition")]
        [TestCase("467+-10", TestOf = typeof(int), ExpectedResult = 457, Category = "SimpleAddition")]

        [TestCase("-60+-1", TestOf = typeof(int), ExpectedResult = -61, Category = "SimpleAddition")]
        [TestCase("-1+-1", TestOf = typeof(int), ExpectedResult = -2, Category = "SimpleAddition")]
        [TestCase("1+-1", TestOf = typeof(int), ExpectedResult = 0, Category = "SimpleAddition")]
        [TestCase("0+-1", TestOf = typeof(int), ExpectedResult = -1, Category = "SimpleAddition")]
        [TestCase("467+-1", TestOf = typeof(int), ExpectedResult = 466, Category = "SimpleAddition")]

        [TestCase("-1232++0", TestOf = typeof(int), ExpectedResult = -1232, Category = "SimpleAddition")]
        [TestCase("-1++0", TestOf = typeof(int), ExpectedResult = -1, Category = "SimpleAddition")]
        [TestCase("1 ++0", TestOf = typeof(int), ExpectedResult = 1, Category = "SimpleAddition")]
        [TestCase("0 + +0", TestOf = typeof(int), ExpectedResult = 0, Category = "SimpleAddition")]
        [TestCase("467 + +0", TestOf = typeof(int), ExpectedResult = 467, Category = "SimpleAddition")]

        [TestCase("-60 + +1", TestOf = typeof(int), ExpectedResult = -59, Category = "SimpleAddition")]
        [TestCase("-1 + +1", TestOf = typeof(int), ExpectedResult = 0, Category = "SimpleAddition")]
        [TestCase("1 ++1", TestOf = typeof(int), ExpectedResult = 2, Category = "SimpleAddition")]
        [TestCase("0 ++1", TestOf = typeof(int), ExpectedResult = 1, Category = "SimpleAddition")]
        [TestCase("467 ++1", TestOf = typeof(int), ExpectedResult = 468, Category = "SimpleAddition")]

        [TestCase("-60 ++10", TestOf = typeof(int), ExpectedResult = -50, Category = "SimpleAddition")]
        [TestCase("-1 ++10", TestOf = typeof(int), ExpectedResult = 9, Category = "SimpleAddition")]
        [TestCase("1 ++10", TestOf = typeof(int), ExpectedResult = 11, Category = "SimpleAddition")]
        [TestCase("0 + +10", TestOf = typeof(int), ExpectedResult = 10, Category = "SimpleAddition")]
        [TestCase("10 + +10", TestOf = typeof(int), ExpectedResult = 20, Category = "SimpleAddition")]
        [TestCase("467 + +10", TestOf = typeof(int), ExpectedResult = 477, Category = "SimpleAddition")]
        #endregion

        #region SimpleSubstraction
        [TestCase("-60 - -10", TestOf = typeof(int), ExpectedResult = -50, Category = "SimpleSubstraction")]
        [TestCase("-1 - -10", TestOf = typeof(int), ExpectedResult = 9, Category = "SimpleSubstraction")]
        [TestCase("1 - -10", TestOf = typeof(int), ExpectedResult = 11, Category = "SimpleSubstraction")]
        [TestCase("0 - -10", TestOf = typeof(int), ExpectedResult = 10, Category = "SimpleSubstraction")]
        [TestCase("10 - -10", TestOf = typeof(int), ExpectedResult = 20, Category = "SimpleSubstraction")]
        [TestCase("467 - -10", TestOf = typeof(int), ExpectedResult = 477, Category = "SimpleSubstraction")]

        [TestCase("-60 - -1", TestOf = typeof(int), ExpectedResult = -59, Category = "SimpleSubstraction")]
        [TestCase("-1 - -1", TestOf = typeof(int), ExpectedResult = 0, Category = "SimpleSubstraction")]
        [TestCase("1 - -1", TestOf = typeof(int), ExpectedResult = 2, Category = "SimpleSubstraction")]
        [TestCase("0 - -1", TestOf = typeof(int), ExpectedResult = 1, Category = "SimpleSubstraction")]
        [TestCase("467 - -1", TestOf = typeof(int), ExpectedResult = 468, Category = "SimpleSubstraction")]

        [TestCase("-1232 - 0", TestOf = typeof(int), ExpectedResult = -1232, Category = "SimpleSubstraction")]
        [TestCase("-1 - 0", TestOf = typeof(int), ExpectedResult = -1, Category = "SimpleSubstraction")]
        [TestCase("1 - 0", TestOf = typeof(int), ExpectedResult = 1, Category = "SimpleSubstraction")]
        [TestCase("0 - 0", TestOf = typeof(int), ExpectedResult = 0, Category = "SimpleSubstraction")]
        [TestCase("467 - 0", TestOf = typeof(int), ExpectedResult = 467, Category = "SimpleSubstraction")]

        [TestCase("-60 - 1", TestOf = typeof(int), ExpectedResult = -61, Category = "SimpleSubstraction")]
        [TestCase("-1 - 1", TestOf = typeof(int), ExpectedResult = -2, Category = "SimpleSubstraction")]
        [TestCase("1 - 1", TestOf = typeof(int), ExpectedResult = 0, Category = "SimpleSubstraction")]
        [TestCase("0 - 1", TestOf = typeof(int), ExpectedResult = -1, Category = "SimpleSubstraction")]
        [TestCase("467 - 1", TestOf = typeof(int), ExpectedResult = 466, Category = "SimpleSubstraction")]

        [TestCase("-60 - 10", TestOf = typeof(int), ExpectedResult = -70, Category = "SimpleSubstraction")]
        [TestCase("-1 - 10", TestOf = typeof(int), ExpectedResult = -11, Category = "SimpleSubstraction")]
        [TestCase("1 - 10", TestOf = typeof(int), ExpectedResult = -9, Category = "SimpleSubstraction")]
        [TestCase("0 - 10", TestOf = typeof(int), ExpectedResult = -10, Category = "SimpleSubstraction")]
        [TestCase("10 - 10", TestOf = typeof(int), ExpectedResult = 0, Category = "SimpleSubstraction")]
        [TestCase("467 - 10", TestOf = typeof(int), ExpectedResult = 457, Category = "SimpleSubstraction")]

        [TestCase("-60--10", TestOf = typeof(int), ExpectedResult = -50, Category = "SimpleSubstraction")]
        [TestCase("-1--10", TestOf = typeof(int), ExpectedResult = 9, Category = "SimpleSubstraction")]
        [TestCase("1--10", TestOf = typeof(int), ExpectedResult = 11, Category = "SimpleSubstraction")]
        [TestCase("+0- -10", TestOf = typeof(int), ExpectedResult = 10, Category = "SimpleSubstraction")]
        [TestCase("+10 --10", TestOf = typeof(int), ExpectedResult = 20, Category = "SimpleSubstraction")]
        [TestCase("+467--10", TestOf = typeof(int), ExpectedResult = 477, Category = "SimpleSubstraction")]

        [TestCase("-60 --1", TestOf = typeof(int), ExpectedResult = -59, Category = "SimpleSubstraction")]
        [TestCase("-1 --1", TestOf = typeof(int), ExpectedResult = 0, Category = "SimpleSubstraction")]
        [TestCase("+1 --1", TestOf = typeof(int), ExpectedResult = 2, Category = "SimpleSubstraction")]
        [TestCase("+0 --1", TestOf = typeof(int), ExpectedResult = 1, Category = "SimpleSubstraction")]
        [TestCase("467 --1", TestOf = typeof(int), ExpectedResult = 468, Category = "SimpleSubstraction")]

        [TestCase("-1232 -0", TestOf = typeof(int), ExpectedResult = -1232, Category = "SimpleSubstraction")]
        [TestCase("-1 - -0", TestOf = typeof(int), ExpectedResult = -1, Category = "SimpleSubstraction")]
        [TestCase("+1 -+0", TestOf = typeof(int), ExpectedResult = 1, Category = "SimpleSubstraction")]
        [TestCase("+0 --0", TestOf = typeof(int), ExpectedResult = 0, Category = "SimpleSubstraction")]
        [TestCase("467 -+0", TestOf = typeof(int), ExpectedResult = 467, Category = "SimpleSubstraction")]

        [TestCase("-60 -+1", TestOf = typeof(int), ExpectedResult = -61, Category = "SimpleSubstraction")]
        [TestCase("-1 -+1", TestOf = typeof(int), ExpectedResult = -2, Category = "SimpleSubstraction")]
        [TestCase("1 -+1", TestOf = typeof(int), ExpectedResult = 0, Category = "SimpleSubstraction")]
        [TestCase("0 - +1", TestOf = typeof(int), ExpectedResult = -1, Category = "SimpleSubstraction")]
        [TestCase("467 - +1", TestOf = typeof(int), ExpectedResult = 466, Category = "SimpleSubstraction")]

        [TestCase("-60 - +10", TestOf = typeof(int), ExpectedResult = -70, Category = "SimpleSubstraction")]
        [TestCase("-1 - +10", TestOf = typeof(int), ExpectedResult = -11, Category = "SimpleSubstraction")]
        [TestCase("1 -+10", TestOf = typeof(int), ExpectedResult = -9, Category = "SimpleSubstraction")]
        [TestCase("0 -+10", TestOf = typeof(int), ExpectedResult = -10, Category = "SimpleSubstraction")]
        [TestCase("+10 -+10", TestOf = typeof(int), ExpectedResult = 0, Category = "SimpleSubstraction")]
        [TestCase("+467-+10", TestOf = typeof(int), ExpectedResult = 457, Category = "SimpleSubstraction")]
        #endregion

        #region SimpleMultiplication
        [TestCase("-12 * 5", TestOf = typeof(int), ExpectedResult = -60, Category = "SimpleMultiplication")]
        [TestCase("-1 * 5", TestOf = typeof(int), ExpectedResult = -5, Category = "SimpleMultiplication")]
        [TestCase("-1 * -23", TestOf = typeof(int), ExpectedResult = 23, Category = "SimpleMultiplication")]
        [TestCase("-1 * 1", TestOf = typeof(int), ExpectedResult = -1, Category = "SimpleMultiplication")]
        [TestCase("-1 * -1", TestOf = typeof(int), ExpectedResult = 1, Category = "SimpleMultiplication")]
        [TestCase("0 * 440", TestOf = typeof(int), ExpectedResult = 0, Category = "SimpleMultiplication")]
        [TestCase("0 * 0", TestOf = typeof(int), ExpectedResult = 0, Category = "SimpleMultiplication")]
        [TestCase("67326 * 0", TestOf = typeof(int), ExpectedResult = 0, Category = "SimpleMultiplication")]
        [TestCase("1 * 0", TestOf = typeof(int), ExpectedResult = 0, Category = "SimpleMultiplication")]
        [TestCase("1 * 1", TestOf = typeof(int), ExpectedResult = 1, Category = "SimpleMultiplication")]
        [TestCase("1 * 672", TestOf = typeof(int), ExpectedResult = 672, Category = "SimpleMultiplication")]
        [TestCase("3 * 4", TestOf = typeof(int), ExpectedResult = 12, Category = "SimpleMultiplication")]
        [TestCase("5.5 * 10", TestOf = typeof(int), ExpectedResult = 55, Category = "SimpleMultiplication")]
        [TestCase("-6.12 * 10", TestOf = typeof(double), ExpectedResult = -61.2, Category = "SimpleMultiplication")]
        #endregion

        #region SimpleDivision
        [TestCase("-10 / 5", TestOf = typeof(int), ExpectedResult = -2, Category = "SimpleMultiplication")]
        [TestCase("-6 / 6", TestOf = typeof(int), ExpectedResult = -1, Category = "SimpleMultiplication")]
        [TestCase("-1 / 2", TestOf = typeof(int), ExpectedResult = 0, Category = "SimpleMultiplication")]
        [TestCase("-1 / 2d", TestOf = typeof(double), ExpectedResult = -0.5, Category = "SimpleMultiplication")]
        [TestCase("0 / 2", TestOf = typeof(int), ExpectedResult = 0, Category = "SimpleMultiplication")]
        [TestCase("2 / 1", TestOf = typeof(int), ExpectedResult = 2, Category = "SimpleMultiplication")]
        [TestCase("1 / 1", TestOf = typeof(int), ExpectedResult = 1, Category = "SimpleMultiplication")]
        [TestCase("500 / 10", TestOf = typeof(int), ExpectedResult = 50, Category = "SimpleMultiplication")]
        [TestCase("6 / 4", TestOf = typeof(int), ExpectedResult = 1, Category = "SimpleMultiplication")]
        [TestCase("6d / 4d", TestOf = typeof(double), ExpectedResult = 1.5, Category = "SimpleMultiplication")]
        [TestCase("5.5 / 2", TestOf = typeof(double), ExpectedResult = 2.75, Category = "SimpleMultiplication")]
        #endregion

        #region DivAndMultiplyPriorityOverSubAndAdd
        [TestCase("5 - 10 / 2", TestOf = typeof(int), ExpectedResult = 0, Category = "DivAndMultiplyPriorityOverSubAndAdd")]
        [TestCase("5 + 10 / 2", TestOf = typeof(int), ExpectedResult = 10, Category = "DivAndMultiplyPriorityOverSubAndAdd")]
        [TestCase("5 - 10 * 2", TestOf = typeof(int), ExpectedResult = -15, Category = "DivAndMultiplyPriorityOverSubAndAdd")]
        [TestCase("5 + 10 * 2", TestOf = typeof(int), ExpectedResult = 25, Category = "DivAndMultiplyPriorityOverSubAndAdd")]
        #endregion

        #region ParenthesisPriority
        [TestCase("(5d - 10) / 2", TestOf = typeof(double), ExpectedResult = -2.5, Category = "ParenthesisPriority")]
        [TestCase("(5d + 10) / 2", TestOf = typeof(double), ExpectedResult = 7.5, Category = "ParenthesisPriority")]
        [TestCase("(5 - 10) * 2", TestOf = typeof(double), ExpectedResult = -10, Category = "ParenthesisPriority")]
        [TestCase("(5 + 10) * 2", TestOf = typeof(double), ExpectedResult = 30, Category = "ParenthesisPriority")]
        [TestCase("5 - (10 / 2)", TestOf = typeof(double), ExpectedResult = 0, Category = "ParenthesisPriority")]
        [TestCase("5 + (10 / 2)", TestOf = typeof(double), ExpectedResult = 10, Category = "ParenthesisPriority")]
        [TestCase("5 - (10 * 2)", TestOf = typeof(double), ExpectedResult = -15, Category = "ParenthesisPriority")]
        [TestCase("5 + (10 * 2)", TestOf = typeof(double), ExpectedResult = 25, Category = "ParenthesisPriority")]
        [TestCase("3 + (2 * (5 - 3 - (Abs(-5) - 6)))", TestOf = typeof(double), ExpectedResult = 9, Category = "ParenthesisPriority")]
        [TestCase("!(!false || false)", TestOf = typeof(double), ExpectedResult = false, Category = "ParenthesisPriority")]
        [TestCase("!(!false || false) || !(!true && true)", TestOf = typeof(double), ExpectedResult = true, Category = "ParenthesisPriority")]

        [TestCase("+(5d - 10) / 2", TestOf = typeof(double), ExpectedResult = -2.5, Category = "ParenthesisPriority")]
        [TestCase("+(5d + 10) / 2", TestOf = typeof(double), ExpectedResult = 7.5, Category = "ParenthesisPriority")]
        [TestCase("-(5 - 10) * -2", TestOf = typeof(double), ExpectedResult = -10, Category = "ParenthesisPriority")]
        [TestCase("-(5 + 10) * 2", TestOf = typeof(double), ExpectedResult = -30, Category = "ParenthesisPriority")]
        [TestCase("5 - +(10 / 2)", TestOf = typeof(double), ExpectedResult = 0, Category = "ParenthesisPriority")]
        [TestCase("5 + +(10 / 2)", TestOf = typeof(double), ExpectedResult = 10, Category = "ParenthesisPriority")]
        [TestCase("5 -+(10 * 2)", TestOf = typeof(double), ExpectedResult = -15, Category = "ParenthesisPriority")]
        [TestCase("5 - -(10 * 2)", TestOf = typeof(double), ExpectedResult = 25, Category = "ParenthesisPriority")]
        [TestCase("3 --(2 *+(5 - 3 - +(-Abs(-5) - 6)))", TestOf = typeof(double), ExpectedResult = 29, Category = "ParenthesisPriority")]
        #endregion

        #region SimpleModulo
        [TestCase("-4 % 2", TestOf = typeof(int), ExpectedResult = 0, Category = "SimpleModulo")]
        [TestCase("-3 % 2", TestOf = typeof(int), ExpectedResult = -1, Category = "SimpleModulo")]
        [TestCase("-2 % 2", TestOf = typeof(int), ExpectedResult = 0, Category = "SimpleModulo")]
        [TestCase("-1 % 2", TestOf = typeof(int), ExpectedResult = -1, Category = "SimpleModulo")]
        [TestCase("0 % 2", TestOf = typeof(int), ExpectedResult = 0, Category = "SimpleModulo")]
        [TestCase("1 % 2", TestOf = typeof(int), ExpectedResult = 1, Category = "SimpleModulo")]
        [TestCase("2 % 2", TestOf = typeof(int), ExpectedResult = 0, Category = "SimpleModulo")]
        [TestCase("3 % 2", TestOf = typeof(int), ExpectedResult = 1, Category = "SimpleModulo")]
        [TestCase("4 % 2", TestOf = typeof(int), ExpectedResult = 0, Category = "SimpleModulo")]
        [TestCase("5 % 2", TestOf = typeof(int), ExpectedResult = 1, Category = "SimpleModulo")]
        [TestCase("6 % 2", TestOf = typeof(int), ExpectedResult = 0, Category = "SimpleModulo")]
        [TestCase("7 % 2", TestOf = typeof(int), ExpectedResult = 1, Category = "SimpleModulo")]
        [TestCase("8 % 2", TestOf = typeof(int), ExpectedResult = 0, Category = "SimpleModulo")]

        [TestCase("-6 % 3", TestOf = typeof(int), ExpectedResult = 0, Category = "SimpleModulo")]
        [TestCase("-5 % 3", TestOf = typeof(int), ExpectedResult = -2, Category = "SimpleModulo")]
        [TestCase("-4 % 3", TestOf = typeof(int), ExpectedResult = -1, Category = "SimpleModulo")]
        [TestCase("-3 % 3", TestOf = typeof(int), ExpectedResult = 0, Category = "SimpleModulo")]
        [TestCase("-2 % 3", TestOf = typeof(int), ExpectedResult = -2, Category = "SimpleModulo")]
        [TestCase("-1 % 3", TestOf = typeof(int), ExpectedResult = -1, Category = "SimpleModulo")]
        [TestCase("0 % 3", TestOf = typeof(int), ExpectedResult = 0, Category = "SimpleModulo")]
        [TestCase("1 % 3", TestOf = typeof(int), ExpectedResult = 1, Category = "SimpleModulo")]
        [TestCase("2 % 3", TestOf = typeof(int), ExpectedResult = 2, Category = "SimpleModulo")]
        [TestCase("3 % 3", TestOf = typeof(int), ExpectedResult = 0, Category = "SimpleModulo")]
        [TestCase("4 % 3", TestOf = typeof(int), ExpectedResult = 1, Category = "SimpleModulo")]
        [TestCase("5 % 3", TestOf = typeof(int), ExpectedResult = 2, Category = "SimpleModulo")]
        [TestCase("6 % 3", TestOf = typeof(int), ExpectedResult = 0, Category = "SimpleModulo")]
        #endregion

        #region Boolean Tests Operators
        [TestCase("1 < 5", TestOf = typeof(bool), ExpectedResult = true, Category = "LowerThanBooleanOperator")]
        [TestCase("5 < 5", TestOf = typeof(bool), ExpectedResult = false, Category = "LowerThanBooleanOperator")]
        [TestCase("7 < 5", TestOf = typeof(bool), ExpectedResult = false, Category = "LowerThanBooleanOperator")]

        [TestCase("1 > 5", TestOf = typeof(bool), ExpectedResult = false, Category = "GreaterThanBooleanOperator")]
        [TestCase("5 > 5", TestOf = typeof(bool), ExpectedResult = false, Category = "GreaterThanBooleanOperator")]
        [TestCase("7 > 5", TestOf = typeof(bool), ExpectedResult = true, Category = "GreaterThanBooleanOperator")]

        [TestCase("1 <= 5", TestOf = typeof(bool), ExpectedResult = true, Category = "LowerThanOrEqualBooleanOperator")]
        [TestCase("5 <= 5", TestOf = typeof(bool), ExpectedResult = true, Category = "LowerThanOrEqualBooleanOperator")]
        [TestCase("7 <= 5", TestOf = typeof(bool), ExpectedResult = false, Category = "LowerThanOrEqualBooleanOperator")]

        [TestCase("1 >= 5", TestOf = typeof(bool), ExpectedResult = false, Category = "GreaterThanOrEqualBooleanOperator")]
        [TestCase("5 >= 5", TestOf = typeof(bool), ExpectedResult = true, Category = "GreaterThanOrEqualBooleanOperator")]
        [TestCase("7 >= 5", TestOf = typeof(bool), ExpectedResult = true, Category = "GreaterThanOrEqualBooleanOperator")]

        [TestCase("1 == 5", TestOf = typeof(bool), ExpectedResult = false, Category = "EqualBooleanOperator")]
        [TestCase("5 == 5", TestOf = typeof(bool), ExpectedResult = true, Category = "EqualBooleanOperator")]
        [TestCase("7 == 5", TestOf = typeof(bool), ExpectedResult = false, Category = "EqualBooleanOperator")]

        [TestCase("1 != 5", TestOf = typeof(bool), ExpectedResult = true, Category = "NotEqualBooleanOperator")]
        [TestCase("5 != 5", TestOf = typeof(bool), ExpectedResult = false, Category = "NotEqualBooleanOperator")]
        [TestCase("7 != 5", TestOf = typeof(bool), ExpectedResult = true, Category = "NotEqualBooleanOperator")]

        [TestCase("1 is string", TestOf = typeof(bool), ExpectedResult = false, Category = "IsOperatorBooleanOperator")]
        [TestCase("\"Test\" is string", TestOf = typeof(bool), ExpectedResult = true, Category = "IsOperatorBooleanOperator")]
        [TestCase("true is string", TestOf = typeof(bool), ExpectedResult = false, Category = "IsOperatorBooleanOperator")]
        [TestCase("null is string", TestOf = typeof(bool), ExpectedResult = false, Category = "IsOperatorBooleanOperator")]

        [TestCase("true && true", TestOf = typeof(bool), ExpectedResult = true, Category = "ConditionalAndBooleanOperator")]
        [TestCase("false && true", TestOf = typeof(bool), ExpectedResult = false, Category = "ConditionalAndBooleanOperator")]
        [TestCase("true && false", TestOf = typeof(bool), ExpectedResult = false, Category = "ConditionalAndBooleanOperator")]
        [TestCase("false && false", TestOf = typeof(bool), ExpectedResult = false, Category = "ConditionalAndBooleanOperator")]

        [TestCase("true || true", TestOf = typeof(bool), ExpectedResult = true, Category = "ConditionalOrBooleanOperator")]
        [TestCase("false || true", TestOf = typeof(bool), ExpectedResult = true, Category = "ConditionalOrBooleanOperator")]
        [TestCase("true || false", TestOf = typeof(bool), ExpectedResult = true, Category = "ConditionalOrBooleanOperator")]
        [TestCase("false || false", TestOf = typeof(bool), ExpectedResult = false, Category = "ConditionalOrBooleanOperator")]

        [TestCase("!true", TestOf = typeof(bool), ExpectedResult = false, Category = "NegationBooleanOperator")]
        [TestCase("!false", TestOf = typeof(bool), ExpectedResult = true, Category = "ConditionalOrBooleanOperator")]
        [TestCase("!(5 > 2)", TestOf = typeof(bool), ExpectedResult = false, Category = "ConditionalOrBooleanOperator")]
        [TestCase("!(5 < 2)", TestOf = typeof(bool), ExpectedResult = true, Category = "ConditionalOrBooleanOperator")]

        #endregion

        #region Null Coalescing Operator
        [TestCase("\"Option1\" ?? \"Option2\"", TestOf = typeof(string), ExpectedResult = "Option1", Category = "Null Coalescing Operator")]
        [TestCase("null ?? \"Option2\"", TestOf = typeof(string), ExpectedResult = "Option2", Category = "Null Coalescing Operator")]
        #endregion

        #region default values
        [TestCase("default(int)", TestOf = typeof(int), ExpectedResult = 0, Category = "default values")]
        [TestCase("default(bool)", TestOf = typeof(bool), ExpectedResult = false, Category = "default values")]
        [TestCase("default(System.Boolean)", TestOf = typeof(bool), ExpectedResult = false, Category = "default values, Inline namespaces")]
        #endregion
        
        #region typeof keyword
        [TestCase("typeof(int)", ExpectedResult = typeof(int), Category = "typeof keyword")]
        [TestCase("typeof(float)", ExpectedResult = typeof(float), Category = "typeof keyword")]
        [TestCase("typeof(string)", ExpectedResult = typeof(string), Category = "typeof keyword")]
        [TestCase("typeof(Regex)", ExpectedResult = typeof(Regex), Category = "typeof keyword")]
        [TestCase("typeof(System.Text.RegularExpressions.Regex)", ExpectedResult = typeof(Regex), Category = "typeof keyword,inline namespace")]
        [TestCase("typeof(string) == \"Hello\".GetType()", ExpectedResult = true, Category = "typeof keyword")]
        [TestCase("typeof(int) == 12.GetType()", ExpectedResult = true, Category = "typeof keyword")]
        [TestCase("typeof(string) == 12.GetType()", ExpectedResult = false, Category = "typeof keyword")]
        #endregion

        #region Create instance with new Keyword
        [TestCase("new ClassForTest1().GetType()", ExpectedResult = typeof(ClassForTest1), Category = "Create instance with new Keyword")]
        [TestCase("new ClassForTest2(15).GetType()", ExpectedResult = typeof(ClassForTest2), Category = "Create instance with new Keyword")]
        [TestCase("new ClassForTest2(15).Value1", ExpectedResult = 15, Category = "Create instance with new Keyword")]
        [TestCase("new CodingSeb.ExpressionEvaluator.Tests.OtherNamespace.ClassInOtherNameSpace1().Value1", ExpectedResult = 26, Category = "Create instance with new Keyword,Inline namespace")]
        [TestCase("new Regex(@\"\\w*[n]\\w*\").Match(\"Which word contains the desired letter ?\").Value", ExpectedResult = "contains", Category = "Create instance with new Keyword")]
        [TestCase("new List<string>(){ \"Hello\", \"Test\" }.GetType()", ExpectedResult = typeof(List<string>), Category = "Create instance with new Keyword, Collection Initializer")]
        [TestCase("new List<string>(){ \"Hello\", \"Test\" }.Count", ExpectedResult = 2, Category = "Create instance with new Keyword, Collection Initializer")]
        [TestCase("new List<string>(){ \"Hello\", \"Test\" }[0]", ExpectedResult = "Hello", Category = "Create instance with new Keyword, Collection Initializer")]
        [TestCase("new List<string>(){ \"Hello\", \"Test\" }[1]", ExpectedResult = "Test", Category = "Create instance with new Keyword, Collection Initializer")]
        [TestCase("new List<string>{ \"Hello\", \"Test\" }.GetType()", ExpectedResult = typeof(List<string>), Category = "Create instance with new Keyword, Collection Initializer")]
        [TestCase("new List<string>{ \"Hello\", \"Test\" }.Count", ExpectedResult = 2, Category = "Create instance with new Keyword, Collection Initializer")]
        [TestCase("new List<string>{ \"Hello\", \"Test\" }[0]", ExpectedResult = "Hello", Category = "Create instance with new Keyword, Collection Initializer")]
        [TestCase("new List<string>{ \"Hello\", \"Test\" }[1]", ExpectedResult = "Test", Category = "Create instance with new Keyword, Collection Initializer")]
        [TestCase("new ClassForTest1(){ IntProperty = 100, StringProperty = \"A Text\" }.GetType()", ExpectedResult = typeof(ClassForTest1), Category = "Create instance with new Keyword, Object Initializer")]
        [TestCase("new ClassForTest1(){ IntProperty = 100, StringProperty = \"A Text\" }.IntProperty", ExpectedResult = 100, Category = "Create instance with new Keyword, Object Initializer")]
        [TestCase("new ClassForTest1(){ IntProperty = 100, StringProperty = \"A Text\" }.StringProperty", ExpectedResult = "A Text", Category = "Create instance with new Keyword, Object Initializer")]
        [TestCase("new ClassForTest1{ IntProperty = 100, StringProperty = \"A Text\" }.GetType()", ExpectedResult = typeof(ClassForTest1), Category = "Create instance with new Keyword, Object Initializer")]
        [TestCase("new ClassForTest1{ IntProperty = 100, StringProperty = \"A Text\" }.IntProperty", ExpectedResult = 100, Category = "Create instance with new Keyword, Object Initializer")]
        [TestCase("new ClassForTest1{ IntProperty = 100, StringProperty = \"A Text\" }.StringProperty", ExpectedResult = "A Text", Category = "Create instance with new Keyword, Object Initializer")]
        [TestCase("new ClassForTest2(10){ Value2 = 100 }.GetType()", ExpectedResult = typeof(ClassForTest2), Category = "Create instance with new Keyword, Object Initializer")]
        [TestCase("new ClassForTest2(10){ Value2 = 100 }.Value1", ExpectedResult = 10, Category = "Create instance with new Keyword, Object Initializer")]
        [TestCase("new ClassForTest2(10){ Value2 = 100 }.Value2", ExpectedResult = 100, Category = "Create instance with new Keyword, Object Initializer")]
        [TestCase("new Dictionary<int, string>(){ [7] = \"seven\", [7+2] = \"nine\" }.GetType()", ExpectedResult = typeof(Dictionary<int, string>), Category = "Create instance with new Keyword, Dictionary Initializer")]
        [TestCase("new Dictionary<int, string>(){ [7] = \"seven\", [7+2] = \"nine\" }[7]", ExpectedResult = "seven", Category = "Create instance with new Keyword, Dictionary Initializer")]
        [TestCase("new Dictionary<int, string>(){ [7] = \"seven\", [7+2] = \"nine\" }[9]", ExpectedResult = "nine", Category = "Create instance with new Keyword, Dictionary Initializer")]
        [TestCase("new Dictionary<int, string>{ [7] = \"seven\", [7+2] = \"nine\" }.GetType()", ExpectedResult = typeof(Dictionary<int, string>), Category = "Create instance with new Keyword, Dictionary Initializer")]
        [TestCase("new Dictionary<int, string>{ [7] = \"seven\", [7+2] = \"nine\" }[7]", ExpectedResult = "seven", Category = "Create instance with new Keyword, Dictionary Initializer")]
        [TestCase("new Dictionary<int, string>{ [7] = \"seven\", [7+2] = \"nine\" }[9]", ExpectedResult = "nine", Category = "Create instance with new Keyword, Dictionary Initializer")]
        [TestCase("new Dictionary<string, int>(){ [\"seven\"] = 7, [\"nine\"] = 9 }.GetType()", ExpectedResult = typeof(Dictionary<string, int>), Category = "Create instance with new Keyword, Dictionary Initializer")]
        [TestCase("new Dictionary<string, int>(){ [\"seven\"] = 7, [\"nine\"] = 9 }[\"seven\"]", ExpectedResult = 7, Category = "Create instance with new Keyword, Dictionary Initializer")]
        [TestCase("new Dictionary<string, int>(){ [\"seven\"] = 7, [\"nine\"] = 9 }[\"nine\"]", ExpectedResult = 9, Category = "Create instance with new Keyword, Dictionary Initializer")]
        [TestCase("new Dictionary<string, int>{ [\"seven\"] = 7, [\"nine\"] = 9 }.GetType()", ExpectedResult = typeof(Dictionary<string, int>), Category = "Create instance with new Keyword, Dictionary Initializer")]
        [TestCase("new Dictionary<string, int>{ [\"seven\"] = 7, [\"nine\"] = 9 }[\"seven\"]", ExpectedResult = 7, Category = "Create instance with new Keyword, Dictionary Initializer")]
        [TestCase("new Dictionary<string, int>{ [\"seven\"] = 7, [\"nine\"] = 9 }[\"nine\"]", ExpectedResult = 9, Category = "Create instance with new Keyword, Dictionary Initializer")]
        [TestCase("new Dictionary<int, string>(){ {7 ,\"seven\"}, {7+2, \"nine\"} }.GetType()", ExpectedResult = typeof(Dictionary<int, string>), Category = "Create instance with new Keyword, Dictionary Initializer")]
        [TestCase("new Dictionary<int, string>(){ {7 ,\"seven\"}, {7+2, \"nine\"} }[7]", ExpectedResult = "seven", Category = "Create instance with new Keyword, Dictionary Initializer")]
        [TestCase("new Dictionary<int, string>(){ {7 ,\"seven\"}, {7+2, \"nine\"}  }[9]", ExpectedResult = "nine", Category = "Create instance with new Keyword, Dictionary Initializer")]
        [TestCase("new Dictionary<int, string>{ {7 ,\"seven\"}, {7+2, \"nine\"}  }.GetType()", ExpectedResult = typeof(Dictionary<int, string>), Category = "Create instance with new Keyword, Dictionary Initializer")]
        [TestCase("new Dictionary<int, string>{ {7 ,\"seven\"}, {7+2, \"nine\"}  }[7]", ExpectedResult = "seven", Category = "Create instance with new Keyword, Dictionary Initializer")]
        [TestCase("new Dictionary<int, string>{ {7 ,\"seven\"}, {7+2, \"nine\"} }[9]", ExpectedResult = "nine", Category = "Create instance with new Keyword, Dictionary Initializer")]
        [TestCase("new Dictionary<string, int>(){ {\"seven\", 7} , {\"nine\", 9 } }.GetType()", ExpectedResult = typeof(Dictionary<string, int>), Category = "Create instance with new Keyword, Dictionary Initializer")]
        [TestCase("new Dictionary<string, int>(){ {\"seven\", 7} , {\"nine\", 9 } }[\"seven\"]", ExpectedResult = 7, Category = "Create instance with new Keyword, Dictionary Initializer")]
        [TestCase("new Dictionary<string, int>(){ {\"seven\", 7} , {\"nine\", 9 } }[\"nine\"]", ExpectedResult = 9, Category = "Create instance with new Keyword, Dictionary Initializer")]
        [TestCase("new Dictionary<string, int>{ {\"seven\", 7} , {\"nine\", 9 }  }.GetType()", ExpectedResult = typeof(Dictionary<string, int>), Category = "Create instance with new Keyword, Dictionary Initializer")]
        [TestCase("new Dictionary<string, int>{ {\"seven\", 7} , {\"nine\", 9 }  }[\"seven\"]", ExpectedResult = 7, Category = "Create instance with new Keyword, Dictionary Initializer")]
        [TestCase("new Dictionary<string, int>{ {\"seven\", 7} , {\"nine\", 9 }  }[\"nine\"]", ExpectedResult = 9, Category = "Create instance with new Keyword, Dictionary Initializer")]

        #endregion

        #region Logical And Shift Operators
        [TestCase("2 & 8", TestOf = typeof(int), ExpectedResult = 0, Category = "LogicalAndOperator")]
        [TestCase("10 & 8", TestOf = typeof(int), ExpectedResult = 8, Category = "LogicalAndOperator")]

        [TestCase("2 ^ 8", TestOf = typeof(int), ExpectedResult = 10, Category = "LogicalXorOperator")]
        [TestCase("10 ^ 8", TestOf = typeof(int), ExpectedResult = 2, Category = "LogicalXorOperator")]

        [TestCase("2 | 8", TestOf = typeof(int), ExpectedResult = 10, Category = "LogicalOrOperator")]
        [TestCase("10 | 8", TestOf = typeof(int), ExpectedResult = 10, Category = "LogicalOrOperator")]

        [TestCase("1 << 2", TestOf = typeof(int), ExpectedResult = 4, Category = "ShiftLeftOperator")]
        [TestCase("2 << 2", TestOf = typeof(int), ExpectedResult = 8, Category = "ShiftLeftOperator")]

        [TestCase("4 >> 2", TestOf = typeof(int), ExpectedResult = 1, Category = "ShiftRightOperator")]
        [TestCase("8 >> 2", TestOf = typeof(int), ExpectedResult = 2, Category = "ShiftRightOperator")]
        #endregion

        #region Conditional Operator t ? x : y
        [TestCase("true ? \"Test gives yes\" : \"Test gives no\"", ExpectedResult = "Test gives yes", Category = "Conditional Operator t ? x : y")]
        [TestCase("false ? \"Test gives yes\" : \"Test gives no\"", ExpectedResult = "Test gives no", Category = "Conditional Operator t ? x : y")]
        [TestCase("4 < 5 ? \"Test gives yes\" : \"Test gives no\"", ExpectedResult = "Test gives yes", Category = "Conditional Operator t ? x : y")]
        [TestCase("4 > 5 ? \"Test gives yes\" : \"Test gives no\"", ExpectedResult = "Test gives no", Category = "Conditional Operator t ? x : y")]
        [TestCase("Abs(-4) < 10 / 2 ? \"Test gives yes\" : \"Test gives no\"", ExpectedResult = "Test gives yes", Category = "Conditional Operator t ? x : y")]
        [TestCase("Abs(-4) > 10 / 2 ? \"Test gives yes\" : \"Test gives no\"", ExpectedResult = "Test gives no", Category = "Conditional Operator t ? x : y")]
        [TestCase("Abs(-4) < 10 / 2 ? Abs(-3) : (Abs(-4) + 4) / 2", ExpectedResult = 3, Category = "Conditional Operator t ? x : y")]
        [TestCase("Abs(-4) > 10 / 2 ? Abs(-3) : (Abs(-4) + 4) / 2", ExpectedResult = 4, Category = "Conditional Operator t ? x : y")]
        [TestCase("Abs(-4) < 10 / 2 ? (true ? 6 : 3+2) : (false ? Abs(-18) : 100 / 2)", ExpectedResult = 6, Category = "Conditional Operator t ? x : y")]
        [TestCase("Abs(-4) > 10 / 2 ? (true ? 6 : 3+2) : (false ? Abs(-18) : 100 / 2)", ExpectedResult = 50, Category = "Conditional Operator t ? x : y")]
        #endregion

        #region Math Constants
        [TestCase("Pi", TestOf = typeof(double), ExpectedResult = Math.PI, Category = "Math Constants")]
        [TestCase("E", TestOf = typeof(double), ExpectedResult = Math.E, Category = "Math Constants")]
        [TestCase("+Pi", TestOf = typeof(double), ExpectedResult = +Math.PI, Category = "Math Constants,Unary +")]
        [TestCase("+E", TestOf = typeof(double), ExpectedResult = +Math.E, Category = "Math Constants,Unary +")]
        [TestCase("-Pi", TestOf = typeof(double), ExpectedResult = -Math.PI, Category = "Math Constants,Unary -")]
        [TestCase("-E", TestOf = typeof(double), ExpectedResult = -Math.E, Category = "Math Constants,Unary -")]
        [TestCase("-Pi + +Pi", TestOf = typeof(double), ExpectedResult = 0, Category = "Math Constants,Unary -")]
        [TestCase("-E - -E", TestOf = typeof(double), ExpectedResult = 0, Category = "Math Constants,Unary -")]
        #endregion

        #region Lambda functions
        [TestCase("((x, y) => x * y)(4, 2)", ExpectedResult = 8, Category = "Lambda Functions")]
        #endregion

        #region Standard Functions

        #region Abs Function
        [TestCase("Abs(-50)", ExpectedResult = 50, Category = "Standard Functions,Abs Function")]
        [TestCase("Abs(-19)", ExpectedResult = 19, Category = "Standard Functions,Abs Function")]
        [TestCase("Abs(-3.5)", ExpectedResult = 3.5, Category = "Standard Functions,Abs Function")]
        [TestCase("Abs(0)", ExpectedResult = 0, Category = "Standard Functions,Abs Function")]
        [TestCase("Abs(1)", ExpectedResult = 1, Category = "Standard Functions,Abs Function")]
        [TestCase("Abs(4.2)", ExpectedResult = 4.2, Category = "Standard Functions,Abs Function")]
        [TestCase("Abs(10)", ExpectedResult = 10, Category = "Standard Functions,Abs Function")]
        [TestCase("Abs(60)", ExpectedResult = 60, Category = "Standard Functions,Abs Function")]

        [TestCase("-30 + Abs(-30)", ExpectedResult = 0, Category = "Standard Functions,Abs Function")]
        [TestCase("-5.5 + Abs(-5.5)", ExpectedResult = 0, Category = "Standard Functions,Abs Function")]
        [TestCase("-1 + Abs(-1)", ExpectedResult = 0, Category = "Standard Functions,Abs Function")]
        [TestCase("0 + Abs(0)", ExpectedResult = 0, Category = "Standard Functions,Abs Function")]
        [TestCase("1 + Abs(1)", ExpectedResult = 2, Category = "Standard Functions,Abs Function")]
        [TestCase("5 + Abs(5)", ExpectedResult = 10, Category = "Standard Functions,Abs Function")]
        [TestCase("2.5 + Abs(2.5)", ExpectedResult = 5, Category = "Standard Functions,Abs Function")]

        [TestCase("Abs(-10 - 5)", ExpectedResult = 15, Category = "Standard Functions,Abs Function")]
        #endregion

        #region Acos Function
        [TestCase("Acos(-1)", ExpectedResult = Math.PI, Category = "Standard Functions,Acos Function")]
        [TestCase("Acos(0)", ExpectedResult = 1.5707963267948966d, Category = "Standard Functions,Acos Function")]
        [TestCase("Acos(0.5)", ExpectedResult = 1.0471975511965979d, Category = "Standard Functions,Acos Function")]
        [TestCase("Acos(1)", ExpectedResult = 0, Category = "Standard Functions,Acos Function")]
        [TestCase("Acos(2)", ExpectedResult = Double.NaN, Category = "Standard Functions,Acos Function")]
        #endregion

        #region Array Function
        [TestCase("Array(14, \"A text for test\", 2.5, true).Length", ExpectedResult = 4, Category = "Standard Functions,Array Function,Instance Property")]
        [TestCase("Array(14, \"A text for test\", 2.5, true)[0]", ExpectedResult = 14, Category = "Standard Functions,Array Function,Indexing")]
        [TestCase("Array(14, \"A text for test\", 2.5, true)[1]", ExpectedResult = "A text for test", Category = "Standard Functions,Array Function,Indexing")]
        [TestCase("Array(14, \"A text for test\", 2.5, true)[2]", ExpectedResult = 2.5, Category = "Standard Functions,Array Function,Indexing")]
        [TestCase("Array(14, \"A text for test\", 2.5, true)[3]", ExpectedResult = true, Category = "Standard Functions,Array Function,Indexing")]
        #endregion

        #region Asin Function
        [TestCase("Asin(-1)", ExpectedResult = -1.5707963267948966d, Category = "Standard Functions,Asin Function")]
        [TestCase("Asin(0)", ExpectedResult = 0, Category = "Standard Functions,Asin Function")]
        [TestCase("Asin(0.5)", ExpectedResult = 0.52359877559829893d, Category = "Standard Functions,Asin Function")]
        [TestCase("Asin(1)", ExpectedResult = 1.5707963267948966d, Category = "Standard Functions,Asin Function")]
        [TestCase("Asin(2)", ExpectedResult = Double.NaN, Category = "Standard Functions,Asin Function")]
        #endregion

        #region Atan Function
        [TestCase("Atan(-Pi)", ExpectedResult = -1.2626272556789118d, Category = "Standard Functions,Atan Function")]
        [TestCase("Atan(-1)", ExpectedResult = -0.78539816339744828d, Category = "Standard Functions,Atan Function")]
        [TestCase("Atan(0)", ExpectedResult = 0, Category = "Standard Functions,Atan Function")]
        [TestCase("Atan(0.5)", ExpectedResult = 0.46364760900080609d, Category = "Standard Functions,Atan Function")]
        [TestCase("Atan(1)", ExpectedResult = 0.78539816339744828d, Category = "Standard Functions,Atan Function")]
        [TestCase("Atan(2)", ExpectedResult = 1.1071487177940904d, Category = "Standard Functions,Atan Function")]
        [TestCase("Atan(Pi)", ExpectedResult = 1.2626272556789118d, Category = "Standard Functions,Atan Function")]
        #endregion

        #region Atan2 Function
        [TestCase("Atan2(2d, 3d)", ExpectedResult = 0.5880026035475675d, Category = "Standard Functions,Atan2 Function")]
        [TestCase("Atan2(-1d, 2d)", ExpectedResult = -0.46364760900080609d, Category = "Standard Functions,Atan2 Function")]
        [TestCase("Atan2(0d, 0.5)", ExpectedResult = 0, Category = "Standard Functions,Atan2 Function")]
        [TestCase("Atan2(0.5, 2d)", ExpectedResult = 0.24497866312686414d, Category = "Standard Functions,Atan2 Function")]
        [TestCase("Atan2(1, 1)", ExpectedResult = 0.78539816339744828d, Category = "Standard Functions,Atan2 Function")]
        [TestCase("Atan2(Pi, 1d)", ExpectedResult = 1.2626272556789118d, Category = "Standard Functions,Atan2 Function")]
        #endregion

        #region Avg Function
        [TestCase("Avg(2d)", ExpectedResult = 2d, Category = "Standard Functions,Avg Function")]
        [TestCase("Avg(2d,3d)", ExpectedResult = 2.5, Category = "Standard Functions,Avg Function")]
        [TestCase("Avg(2d,3d, 6.5)", ExpectedResult = 3.8333333333333335d, Category = "Standard Functions,Avg Function")]
        [TestCase("Avg(10d,-10d)", ExpectedResult = 0d, Category = "Standard Functions,Avg Function")]
        [TestCase("Avg(10d,-10d, 10d, -10d, 10d)", ExpectedResult = 2d, Category = "Standard Functions,Avg Function")]
        #endregion

        #region Ceiling Function
        [TestCase("Ceiling(2d)", ExpectedResult = 2d, Category = "Standard Functions,Ceiling Function")]
        [TestCase("Ceiling(2.5d)", ExpectedResult = 3d, Category = "Standard Functions,Ceiling Function")]
        [TestCase("Ceiling(35.432638d)", ExpectedResult = 36d, Category = "Standard Functions,Ceiling Function")]
        [TestCase("Ceiling(-2d)", ExpectedResult = -2d, Category = "Standard Functions,Ceiling Function")]
        [TestCase("Ceiling(-2.5d)", ExpectedResult = -2d, Category = "Standard Functions,Ceiling Function")]
        [TestCase("Ceiling(-35.432638d)", ExpectedResult = -35d, Category = "Standard Functions,Ceiling Function")]
        #endregion

        #region Cos Function
        [TestCase("Cos(0d)", ExpectedResult = 1d, Category = "Standard Functions,Cos Function")]
        [TestCase("Cos(Pi)", ExpectedResult = -1d, Category = "Standard Functions,Cos Function")]
        [TestCase("Cos(2 * Pi)", ExpectedResult = 1d, Category = "Standard Functions,Cos Function")]
        [TestCase("Cos(3 * Pi)", ExpectedResult = -1d, Category = "Standard Functions,Cos Function")]
        [TestCase("Round(Cos(Pi / 3d), 1)", ExpectedResult = 0.5d, Category = "Standard Functions,Cos Function,Round Function")]
        [TestCase("Round(Cos(Pi / 2d), 2)", ExpectedResult = 0d, Category = "Standard Functions,Cos Function,Round Function")]
        [TestCase("Cos(4.8)", ExpectedResult = 0.087498983439446398d, Category = "Standard Functions,Cos Function")]
        #endregion

        #region Cosh Function
        [TestCase("Cosh(0d)", ExpectedResult = 1d, Category = "Standard Functions,Cosh Function")]
        [TestCase("Cosh(1d)", ExpectedResult = 1.5430806348152437d, Category = "Standard Functions,Cosh Function")]
        [TestCase("Cosh(Pi)", ExpectedResult = 11.591953275521519d, Category = "Standard Functions,Cosh Function")]
        #endregion

        #region Exp Function
        [TestCase("Exp(-10d)", ExpectedResult = 4.5399929762484854E-05d, Category = "Standard Functions,Exp Function")]
        [TestCase("Exp(0d)", ExpectedResult = 1d, Category = "Standard Functions,Exp Function")]
        [TestCase("Exp(1d)", ExpectedResult = 2.7182818284590451d, Category = "Standard Functions,Exp Function")]
        [TestCase("Exp(20d)", ExpectedResult = 485165195.40979028d, Category = "Standard Functions,Exp Function")]
        #endregion

        #region Floor Function
        [TestCase("Floor(2d)", ExpectedResult = 2d, Category = "Standard Functions,Floor Function")]
        [TestCase("Floor(2.5d)", ExpectedResult = 2d, Category = "Standard Functions,Floor Function")]
        [TestCase("Floor(35.432638d)", ExpectedResult = 35d, Category = "Standard Functions,Floor Function")]
        [TestCase("Floor(-2d)", ExpectedResult = -2d, Category = "Standard Functions,Floor Function")]
        [TestCase("Floor(-2.5d)", ExpectedResult = -3d, Category = "Standard Functions,Floor Function")]
        [TestCase("Floor(-35.432638d)", ExpectedResult = -36d, Category = "Standard Functions,Floor Function")]
        #endregion

        #region IEEERemainder Function
        [TestCase("IEEERemainder(-4, 2)", ExpectedResult = 0, Category = "Standard Functions,IEEERemainder Function")]
        [TestCase("IEEERemainder(-3, 2)", ExpectedResult = 1, Category = "Standard Functions,IEEERemainder Function")]
        [TestCase("IEEERemainder(-2, 2)", ExpectedResult = 0, Category = "Standard Functions,IEEERemainder Function")]
        [TestCase("IEEERemainder(-1, 2)", ExpectedResult = -1, Category = "Standard Functions,IEEERemainder Function")]
        [TestCase("IEEERemainder(0, 2)", ExpectedResult = 0, Category = "Standard Functions,IEEERemainder Function")]
        [TestCase("IEEERemainder(1, 2)", ExpectedResult = 1, Category = "Standard Functions,IEEERemainder Function")]
        [TestCase("IEEERemainder(2, 2)", ExpectedResult = 0, Category = "Standard Functions,IEEERemainder Function")]
        [TestCase("IEEERemainder(3, 2)", ExpectedResult = -1, Category = "Standard Functions,IEEERemainder Function")]
        [TestCase("IEEERemainder(4, 2)", ExpectedResult = 0, Category = "Standard Functions,IEEERemainder Function")]
        [TestCase("IEEERemainder(5, 2)", ExpectedResult = 1, Category = "Standard Functions,IEEERemainder Function")]
        [TestCase("IEEERemainder(6, 2)", ExpectedResult = 0, Category = "Standard Functions,IEEERemainder Function")]
        [TestCase("IEEERemainder(7, 2)", ExpectedResult = -1, Category = "Standard Functions,IEEERemainder Function")]
        [TestCase("IEEERemainder(8, 2)", ExpectedResult = 0, Category = "Standard Functions,IEEERemainder Function")]

        [TestCase("IEEERemainder(-6, 3)", ExpectedResult = 0, Category = "Standard Functions,IEEERemainder Function")]
        [TestCase("IEEERemainder(-5, 3)", ExpectedResult = 1, Category = "Standard Functions,IEEERemainder Function")]
        [TestCase("IEEERemainder(-4, 3)", ExpectedResult = -1, Category = "Standard Functions,IEEERemainder Function")]
        [TestCase("IEEERemainder(-3, 3)", ExpectedResult = 0, Category = "Standard Functions,IEEERemainder Function")]
        [TestCase("IEEERemainder(-2, 3)", ExpectedResult = 1, Category = "Standard Functions,IEEERemainder Function")]
        [TestCase("IEEERemainder(-1, 3)", ExpectedResult = -1, Category = "Standard Functions,IEEERemainder Function")]
        [TestCase("IEEERemainder(0, 3)", ExpectedResult = 0, Category = "Standard Functions,IEEERemainder Function")]
        [TestCase("IEEERemainder(1, 3)", ExpectedResult = 1, Category = "Standard Functions,IEEERemainder Function")]
        [TestCase("IEEERemainder(2, 3)", ExpectedResult = -1, Category = "Standard Functions,IEEERemainder Function")]
        [TestCase("IEEERemainder(3, 3)", ExpectedResult = 0, Category = "Standard Functions,IEEERemainder Function")]
        [TestCase("IEEERemainder(4, 3)", ExpectedResult = 1, Category = "Standard Functions,IEEERemainder Function")]
        [TestCase("IEEERemainder(5, 3)", ExpectedResult = -1, Category = "Standard Functions,IEEERemainder Function")]
        [TestCase("IEEERemainder(6, 3)", ExpectedResult = 0, Category = "Standard Functions,IEEERemainder Function")]
        #endregion

        #region in Function
        [TestCase("in(8, 4, 2, 8)", ExpectedResult = true, Category = "Standard Functions,in Function")]
        [TestCase("in(20, 4, 2, 8)", ExpectedResult = false, Category = "Standard Functions,in Function")]
        #endregion

        #region List Function
        [TestCase("List(14, \"A text for test\", 2.5, true).Count", ExpectedResult = 4, Category = "Standard Functions,List Function,Instance Property")]
        [TestCase("List(14, \"A text for test\", 2.5, true)[0]", ExpectedResult = 14, Category = "Standard Functions,List Function,Indexing")]
        [TestCase("List(14, \"A text for test\", 2.5, true)[1]", ExpectedResult = "A text for test", Category = "Standard Functions,List Function,Indexing")]
        [TestCase("List(14, \"A text for test\", 2.5, true)[2]", ExpectedResult = 2.5, Category = "Standard Functions,List Function,Indexing")]
        [TestCase("List(14, \"A text for test\", 2.5, true)[3]", ExpectedResult = true, Category = "Standard Functions,List Function,Indexing")]
        #endregion

        #region ListOfType Function
        [TestCase("ListOfType(typeof(int), 1,2,3 ).GetType()", ExpectedResult = typeof(List<int>), Category = "Standard Functions,ListOfType Function,Instance Property")]
        [TestCase("ListOfType(typeof(int), 1,2,3 ).Count", ExpectedResult = 3, Category = "Standard Functions,ListOfType Function,Instance Property")]
        [TestCase("ListOfType(typeof(int), 1,2,3 )[0]", ExpectedResult = 1, Category = "Standard Functions,ListOfType Function,Indexing")]
        [TestCase("ListOfType(typeof(int), 1,2,3 )[1]", ExpectedResult = 2, Category = "Standard Functions,ListOfType Function,Indexing")]
        [TestCase("ListOfType(typeof(int), 1,2,3 )[2]", ExpectedResult = 3, Category = "Standard Functions,ListOfType Function,Indexing")]
        [TestCase("ListOfType(typeof(string), \"hello\",\"Test\" ).GetType()", ExpectedResult = typeof(List<string>), Category = "Standard Functions,ListOfType Function,Instance Property")]
        [TestCase("ListOfType(typeof(string), \"hello\",\"Test\" ).Count", ExpectedResult = 2, Category = "Standard Functions,ListOfType Function,Instance Property")]
        [TestCase("ListOfType(typeof(string), \"hello\",\"Test\" )[0]", ExpectedResult = "hello", Category = "Standard Functions,ListOfType Function,Indexing")]
        [TestCase("ListOfType(typeof(string), \"hello\",\"Test\" )[1]", ExpectedResult = "Test", Category = "Standard Functions,ListOfType Function,Indexing")]
        #endregion

        #region Log Function
        [TestCase("Log(64d, 2d)", ExpectedResult = 6, Category = "Standard Functions,Log Function")]
        [TestCase("Log(100d, 10d)", ExpectedResult = 2, Category = "Standard Functions,Log Function")]
        #endregion

        #region Log10 Function
        [TestCase("Log10(64d)", ExpectedResult = 1.8061799739838871d, Category = "Standard Functions,Log10 Function")]
        [TestCase("Log10(100d)", ExpectedResult = 2, Category = "Standard Functions,Log10 Function")]
        [TestCase("Log10(1000d)", ExpectedResult = 3, Category = "Standard Functions,Log10 Function")]
        #endregion

        #region Max Function
        [TestCase("Max(-2)", ExpectedResult = -2, Category = "Standard Functions,Max Function")]
        [TestCase("Max(0)", ExpectedResult = 0, Category = "Standard Functions,Max Function")]
        [TestCase("Max(4)", ExpectedResult = 4, Category = "Standard Functions,Max Function")]
        [TestCase("Max(5.5)", ExpectedResult = 5.5, Category = "Standard Functions,Max Function")]

        [TestCase("Max(-2, 2)", ExpectedResult = 2, Category = "Standard Functions,Max Function")]
        [TestCase("Max(0, 2)", ExpectedResult = 2, Category = "Standard Functions,Max Function")]
        [TestCase("Max(1, 2)", ExpectedResult = 2, Category = "Standard Functions,Max Function")]
        [TestCase("Max(2, 2)", ExpectedResult = 2, Category = "Standard Functions,Max Function")]
        [TestCase("Max(3, 2)", ExpectedResult = 3, Category = "Standard Functions,Max Function")]

        [TestCase("Max(-7, 2, 4, 6)", ExpectedResult = 6, Category = "Standard Functions,Max Function")]
        [TestCase("Max(-6, 2, 4, 6)", ExpectedResult = 6, Category = "Standard Functions,Max Function")]
        [TestCase("Max(-0, 2, 4, 6)", ExpectedResult = 6, Category = "Standard Functions,Max Function")]
        [TestCase("Max(4, 2, 8, 6)", ExpectedResult = 8, Category = "Standard Functions,Max Function")]
        [TestCase("Max(6.2, 10.6, 4.1, 6)", ExpectedResult = 10.6, Category = "Standard Functions,Max Function")]
        #endregion

        #region Min Function
        [TestCase("Min(-2)", ExpectedResult = -2, Category = "Standard Functions,Min Function")]
        [TestCase("Min(0)", ExpectedResult = 0, Category = "Standard Functions,Min Function")]
        [TestCase("Min(4)", ExpectedResult = 4, Category = "Standard Functions,Min Function")]
        [TestCase("Min(5.5)", ExpectedResult = 5.5, Category = "Standard Functions,Min Function")]

        [TestCase("Min(-2, 2)", ExpectedResult = -2, Category = "Standard Functions,Min Function")]
        [TestCase("Min(0, 2)", ExpectedResult = 0, Category = "Standard Functions,Min Function")]
        [TestCase("Min(1, 2)", ExpectedResult = 1, Category = "Standard Functions,Min Function")]
        [TestCase("Min(2, 2)", ExpectedResult = 2, Category = "Standard Functions,Min Function")]
        [TestCase("Min(3, 2)", ExpectedResult = 2, Category = "Standard Functions,Min Function")]

        [TestCase("Min(-7, 2, 4, 6)", ExpectedResult = -7, Category = "Standard Functions,Min Function")]
        [TestCase("Min(-6, 2, 4, 6)", ExpectedResult = -6, Category = "Standard Functions,Min Function")]
        [TestCase("Min(0, 2, 4, 6)", ExpectedResult = 0, Category = "Standard Functions,Min Function")]
        [TestCase("Min(4, 2, 8, 6)", ExpectedResult = 2, Category = "Standard Functions,Min Function")]
        [TestCase("Min(6.2, 10.6, 4.1, 6)", ExpectedResult = 4.1, Category = "Standard Functions,Min Function")]
        #endregion

        #region new Function
        [TestCase("new(ClassForTest1).GetType()", ExpectedResult = typeof(ClassForTest1), Category = "Standard Functions,new Function")]
        [TestCase("new(ClassForTest2, 15).GetType()", ExpectedResult = typeof(ClassForTest2), Category = "Standard Functions,new Function")]
        [TestCase("new(ClassForTest2, 15).Value1", ExpectedResult = 15, Category = "Standard Functions,new Function")]
        #endregion

        #region Pow Function
        [TestCase("Pow(2, 4)", ExpectedResult = 16, Category = "Standard Functions,Pow Function")]
        [TestCase("Pow(10, 2)", ExpectedResult = 100, Category = "Standard Functions,Pow Function")]
        [TestCase("Pow(2, -2)", ExpectedResult = 0.25, Category = "Standard Functions,Pow Function")]
        [TestCase("Pow(-2, 2)", ExpectedResult = 4, Category = "Standard Functions,Pow Function")]
        [TestCase("Pow(-2, 3)", ExpectedResult = -8, Category = "Standard Functions,Pow Function")]
        [TestCase("Pow(0, 3)", ExpectedResult = 0, Category = "Standard Functions,Pow Function")]
        [TestCase("Pow(3, 0)", ExpectedResult = 1, Category = "Standard Functions,Pow Function")]
        [TestCase("Pow(4, 0.5)", ExpectedResult = 2, Category = "Standard Functions,Pow Function")]
        [TestCase("Pow(1.5, 4)", ExpectedResult = 5.0625d, Category = "Standard Functions,Pow Function")]
        #endregion

        #region Round Function
        [TestCase("Round(1.5)", ExpectedResult = 2, Category = "Standard Functions,Round Function")]
        [TestCase("Round(1.6)", ExpectedResult = 2, Category = "Standard Functions,Round Function")]
        [TestCase("Round(1.4)", ExpectedResult = 1, Category = "Standard Functions,Round Function")]
        [TestCase("Round(-0.3)", ExpectedResult = 0, Category = "Standard Functions,Round Function")]
        [TestCase("Round(-1.5)", ExpectedResult = -2, Category = "Standard Functions,Round Function")]
        [TestCase("Round(4)", ExpectedResult = 4, Category = "Standard Functions,Round Function")]
        [TestCase("Round(Pi, 2)", ExpectedResult = 3.14, Category = "Standard Functions,Round Function")]
        [TestCase("Round(2.5, MidpointRounding.AwayFromZero)", ExpectedResult = 3, Category = "Standard Functions,Round Function")]
        [TestCase("Round(2.5, MidpointRounding.ToEven)", ExpectedResult = 2, Category = "Standard Functions,Round Function")]
        [TestCase("Round(2.25, 1, MidpointRounding.AwayFromZero)", ExpectedResult = 2.3, Category = "Standard Functions,Round Function")]
        [TestCase("Round(2.25, 1, MidpointRounding.ToEven)", ExpectedResult = 2.2, Category = "Standard Functions,Round Function")]
        #endregion

        #region Sign Function
        [TestCase("Sign(-12)", ExpectedResult = -1, Category = "Standard Functions,Sign Function")]
        [TestCase("Sign(-3.7)", ExpectedResult = -1, Category = "Standard Functions,Sign Function")]
        [TestCase("Sign(0)", ExpectedResult = 0, Category = "Standard Functions,Sign Function")]
        [TestCase("Sign(2.7)", ExpectedResult = 1, Category = "Standard Functions,Sign Function")]
        [TestCase("Sign(60)", ExpectedResult = 1, Category = "Standard Functions,Sign Function")]
        #endregion

        #region Sin Function
        [TestCase("Sin(0d)", ExpectedResult = 0, Category = "Standard Functions,Sin Function")]
        [TestCase("Round(Sin(Pi), 2)", ExpectedResult = 0, Category = "Standard Functions,Sin Function,Round Function")]
        [TestCase("Round(Sin(Pi / 2),2)", ExpectedResult = 1, Category = "Standard Functions,Sin Function,Round Function")]
        [TestCase("Round(Sin(Pi / 6),2)", ExpectedResult = 0.5, Category = "Standard Functions,Sin Function,Round Function")]
        [TestCase("Sin(2)", ExpectedResult = 0.90929742682568171d, Category = "Standard Functions,Sin Function")]
        #endregion

        #region Sinh Function
        [TestCase("Sinh(0d)", ExpectedResult = 0, Category = "Standard Functions,Sinh Function")]
        [TestCase("Round(Sinh(Pi), 2)", ExpectedResult = 11.55, Category = "Standard Functions,Sinh Function,Round Function")]
        [TestCase("Round(Sinh(Pi / 2),2)", ExpectedResult = 2.3, Category = "Standard Functions,Sinh Function,Round Function")]
        [TestCase("Round(Sinh(Pi / 6),2)", ExpectedResult = 0.55, Category = "Standard Functions,Sinh Function,Round Function")]
        [TestCase("Sinh(2)", ExpectedResult = 3.6268604078470186d, Category = "Standard Functions,Sinh Function")]
        #endregion

        #region Sqrt Function
        [TestCase("Sqrt(0d)", ExpectedResult = 0, Category = "Standard Functions,Sqrt Function")]
        [TestCase("Sqrt(-2)", ExpectedResult = Double.NaN, Category = "Standard Functions,Sqrt Function")]
        [TestCase("Sqrt(4)", ExpectedResult = 2, Category = "Standard Functions,Sqrt Function")]
        [TestCase("Sqrt(9)", ExpectedResult = 3, Category = "Standard Functions,Sqrt Function")]
        [TestCase("Sqrt(18)", ExpectedResult = 4.2426406871192848d, Category = "Standard Functions,Sqrt Function")]
        [TestCase("Sqrt(0.25)", ExpectedResult = 0.5, Category = "Standard Functions,Sqrt Function")]
        [TestCase("Sqrt(100)", ExpectedResult = 10, Category = "Standard Functions,Sqrt Function")]
        #endregion

        #region Tan Function
        [TestCase("Tan(0d)", ExpectedResult = 0, Category = "Standard Functions,Tan Function")]
        [TestCase("Round(Tan(Pi / 4), 2)", ExpectedResult = 1, Category = "Standard Functions,Tan Function")]
        [TestCase("Round(Tan(Pi / 3) ,2)", ExpectedResult = 1.73, Category = "Standard Functions,Tan Function,Round Function")]
        [TestCase("Round(Tan(Pi / 6) ,2)", ExpectedResult = 0.58, Category = "Standard Functions,Tan Function,Round Function")]
        [TestCase("Round(Tan(2),2)", ExpectedResult = -2.19, Category = "Standard Functions,Tan Function,Round Function")]
        #endregion

        #region Tanh Function
        [TestCase("Tanh(0d)", ExpectedResult = 0, Category = "Standard Functions,Tanh Function")]
        [TestCase("Round(Tanh(Pi / 4), 2)", ExpectedResult = 0.66, Category = "Standard Functions,Tanh Function")]
        [TestCase("Round(Tanh(Pi / 3) ,2)", ExpectedResult = 0.78, Category = "Standard Functions,Tanh Function,Round Function")]
        [TestCase("Round(Tanh(Pi / 6) ,2)", ExpectedResult = 0.48, Category = "Standard Functions,Tanh Function,Round Function")]
        [TestCase("Round(Tanh(2),2)", ExpectedResult = 0.96, Category = "Standard Functions,Tanh Function,Round Function")]
        #endregion

        #region Truncate Function
        [TestCase("Truncate(0d)", ExpectedResult = 0, Category = "Standard Functions,Truncate Function")]
        [TestCase("Truncate(-1)", ExpectedResult = -1, Category = "Standard Functions,Truncate Function")]
        [TestCase("Truncate(-2)", ExpectedResult = -2, Category = "Standard Functions,Truncate Function")]
        [TestCase("Truncate(-23)", ExpectedResult = -23, Category = "Standard Functions,Truncate Function")]
        [TestCase("Truncate(-0.5)", ExpectedResult = 0, Category = "Standard Functions,Truncate Function")]
        [TestCase("Truncate(-0.6)", ExpectedResult = 0, Category = "Standard Functions,Truncate Function")]
        [TestCase("Truncate(-0.4)", ExpectedResult = 0, Category = "Standard Functions,Truncate Function")]
        [TestCase("Truncate(0.5)", ExpectedResult = 0, Category = "Standard Functions,Truncate Function")]
        [TestCase("Truncate(0.6)", ExpectedResult = 0, Category = "Standard Functions,Truncate Function")]
        [TestCase("Truncate(0.4)", ExpectedResult = 0, Category = "Standard Functions,Truncate Function")]
        [TestCase("Truncate(1)", ExpectedResult = 1, Category = "Standard Functions,Truncate Function")]
        [TestCase("Truncate(2)", ExpectedResult = 2, Category = "Standard Functions,Truncate Function")]
        [TestCase("Truncate(23)", ExpectedResult = 23, Category = "Standard Functions,Truncate Function")]
        [TestCase("Truncate(213.4719468971)", ExpectedResult = 213, Category = "Standard Functions,Truncate Function")]

        #endregion

        #endregion

        #region Generic types Management

        [TestCase("List(\"Hello\", \"Test\").Cast<string>().ToList<string>().GetType()", ExpectedResult = typeof(List<string>) , Category = "List function, Generics")]
        [TestCase("new List<string>().GetType()", ExpectedResult = typeof(List<string>) , Category = "new Keyword, Generics")]
        [TestCase("new Dictionary<string,List<int>>().GetType()", ExpectedResult = typeof(Dictionary<string, List<int>>) , Category = "new Keyword, Generics")]

        #endregion

        #region Complex expressions
        [TestCase("Enumerable.Range(1,4).Cast().Sum(x =>(int)x)", ExpectedResult = 10, Category = "Complex expression,Static method,Instance method,Lambda function,Cast")]
        [TestCase("System.Linq.Enumerable.Range(1,4).Cast().Sum(x =>(int)x)", ExpectedResult = 10, Category = "Complex expression,Static method,Instance method,Lambda function,Cast")]
        [TestCase("List(1,2,3,4,5,6).ConvertAll(x => (float)x)[2].GetType()", ExpectedResult = typeof(float), Category = "Complex expression,Type Manage,Instance method,Lambda function,Cast,Indexing")]
        [TestCase("List(\"hello\", \"bye\").Select(x => x.ToUpper()).ToList().FluidAdd(\"test\").Count", ExpectedResult = 3, Category = "Complex expression,Fluid Functions")]
        [TestCase("List(\"hello\", \"bye\").Select(x => x.ToUpper()).ToList().FluidAdd(\"test\")[0]", ExpectedResult = "HELLO", Category = "Complex expression,Fluid Functions")]
        [TestCase("List(\"hello\", \"bye\").Select(x => x.ToUpper()).ToList().FluidAdd(\"test\")[1]", ExpectedResult = "BYE", Category = "Complex expression,Fluid Functions")]
        [TestCase("List(\"hello\", \"bye\").Select(x => x.ToUpper()).ToList().FluidAdd(\"test\")[2]", ExpectedResult = "test", Category = "Complex expression,Fluid Functions")]
        [TestCase("List(\"hello\", \"bye\").Select(x => x.ToUpper()).ToList().FluidAdd(\"test\")[2]", ExpectedResult = "test", Category = "Complex expression,Fluid Functions")]
<<<<<<< HEAD
        [TestCase("$\"https://www.google.ch/search?q={System.Net.WebUtility.UrlEncode(\"test of request with url encode() ?\")}\"", ExpectedResult = "https://www.google.ch/search?q=test+of+request+with+url+encode()+%3F", Category = "Complex expression,Inline namespace")]
=======
        [TestCase("$\"https://www.google.com/search?q={System.Net.WebUtility.UrlEncode(\"test of request with url encode() ?\")}\"", ExpectedResult = "https://www.google.com/search?q=test+of+request+with+url+encode()+%3F", Category = "Complex expression,Inline namespace")]
        [TestCase("new System.Xml.XmlDocument().FluidLoadXml(\"<root><element id='MyElement'>Xml Content</element></root>\").SelectSingleNode(\"//element[@id='MyElement']\").InnerXml", ExpectedResult = "Xml Content", Category = "Complex expression,Inline namespace,Fluid")]
        [TestCase("new System.Xml.XmlDocument().FluidLoadXml(\"<root><element id='MyElement'>Xml Content</element></root>\").ChildNodes[0].Name", ExpectedResult = "root", Category = "Complex expression,Inline namespace,Fluid,Custom Indexer")]

>>>>>>> 92a4c3f3
        #endregion

        #endregion
        public object DirectExpressionEvaluation(string expression)
        {
            ExpressionEvaluator evaluator = new ExpressionEvaluator();

            evaluator.EvaluateVariable += Evaluator_EvaluateVariable;

            evaluator.Namespaces.Add("CodingSeb.ExpressionEvaluator.Tests");

            object result = evaluator.Evaluate(expression);

            evaluator.EvaluateVariable -= Evaluator_EvaluateVariable;

            return result;
        }

        #endregion

        #region With Custom Variables Expression Evaluation

        #region Test cases source for With Custom Variables Expression Evaluation
        public static IEnumerable<TestCaseData> TestCasesForWithCustomVariablesExpressionEvaluation
        {
            get
            {
                #region SimpleVariablesInjection

                Dictionary<string, object> variablesForSimpleVariablesInjection = new Dictionary<string, object>()
                {
                    { "hello", "Test" },
                    { "x", 5 },
                    { "y", 20 },
                    { "isThisReal", true },
                };

                yield return new TestCaseData("hello", variablesForSimpleVariablesInjection, true).SetCategory("SimpleVariablesInjection").Returns("Test");
                yield return new TestCaseData("x", variablesForSimpleVariablesInjection, true).SetCategory("SimpleVariablesInjection").Returns(5);
                yield return new TestCaseData("isThisReal", variablesForSimpleVariablesInjection, true).SetCategory("SimpleVariablesInjection").Returns(true);

                yield return new TestCaseData("+x", variablesForSimpleVariablesInjection, true).SetCategory("SimpleVariablesInjection,Unary +").Returns(5);
                yield return new TestCaseData("-5 + +x", variablesForSimpleVariablesInjection, true).SetCategory("SimpleVariablesInjection,Unary +").Returns(0);
                yield return new TestCaseData("-5++x", variablesForSimpleVariablesInjection, true).SetCategory("SimpleVariablesInjection,Unary +").Returns(0);
                yield return new TestCaseData("5 + +x", variablesForSimpleVariablesInjection, true).SetCategory("SimpleVariablesInjection,Unary +").Returns(10);
                yield return new TestCaseData("5++x", variablesForSimpleVariablesInjection, true).SetCategory("SimpleVariablesInjection,Unary +").Returns(10);
                yield return new TestCaseData("5 - +x", variablesForSimpleVariablesInjection, true).SetCategory("SimpleVariablesInjection,Unary +").Returns(0);
                yield return new TestCaseData("5-+x", variablesForSimpleVariablesInjection, true).SetCategory("SimpleVariablesInjection,Unary +").Returns(0);
                yield return new TestCaseData("-5 - +x", variablesForSimpleVariablesInjection, true).SetCategory("SimpleVariablesInjection,Unary +").Returns(-10);
                yield return new TestCaseData("-5-+x", variablesForSimpleVariablesInjection, true).SetCategory("SimpleVariablesInjection,Unary +").Returns(-10);
                yield return new TestCaseData("+y - +x", variablesForSimpleVariablesInjection, true).SetCategory("SimpleVariablesInjection,Unary +").Returns(15);
                yield return new TestCaseData("+y-+x", variablesForSimpleVariablesInjection, true).SetCategory("SimpleVariablesInjection,Unary +").Returns(15);
                yield return new TestCaseData("-x", variablesForSimpleVariablesInjection, true).SetCategory("SimpleVariablesInjection,Unary -").Returns(-5);
                yield return new TestCaseData("-5 + -x", variablesForSimpleVariablesInjection, true).SetCategory("SimpleVariablesInjection,Unary -").Returns(-10);
                yield return new TestCaseData("-5+-x", variablesForSimpleVariablesInjection, true).SetCategory("SimpleVariablesInjection,Unary -").Returns(-10);
                yield return new TestCaseData("5 + -x", variablesForSimpleVariablesInjection, true).SetCategory("SimpleVariablesInjection,Unary -").Returns(0);
                yield return new TestCaseData("5+-x", variablesForSimpleVariablesInjection, true).SetCategory("SimpleVariablesInjection,Unary -").Returns(0);
                yield return new TestCaseData("-5 - -x", variablesForSimpleVariablesInjection, true).SetCategory("SimpleVariablesInjection,Unary -").Returns(0);
                yield return new TestCaseData("-5--x", variablesForSimpleVariablesInjection, true).SetCategory("SimpleVariablesInjection,Unary -").Returns(0);
                yield return new TestCaseData("5 - -x", variablesForSimpleVariablesInjection, true).SetCategory("SimpleVariablesInjection,Unary -").Returns(10);
                yield return new TestCaseData("5--x", variablesForSimpleVariablesInjection, true).SetCategory("SimpleVariablesInjection,Unary -").Returns(10);
                yield return new TestCaseData("-x - -y", variablesForSimpleVariablesInjection, true).SetCategory("SimpleVariablesInjection,Unary -").Returns(15);
                yield return new TestCaseData("-x--y", variablesForSimpleVariablesInjection, true).SetCategory("SimpleVariablesInjection,Unary -").Returns(15);
                yield return new TestCaseData("+x - -y", variablesForSimpleVariablesInjection, true).SetCategory("SimpleVariablesInjection,Unary both +-").Returns(25);
                yield return new TestCaseData("+x--y", variablesForSimpleVariablesInjection, true).SetCategory("SimpleVariablesInjection,Unary both +-").Returns(25);
                yield return new TestCaseData("+x + -y", variablesForSimpleVariablesInjection, true).SetCategory("SimpleVariablesInjection,Unary both +-").Returns(-15);
                yield return new TestCaseData("+x+-y", variablesForSimpleVariablesInjection, true).SetCategory("SimpleVariablesInjection,Unary both +-").Returns(-15);
                yield return new TestCaseData("-x - +y", variablesForSimpleVariablesInjection, true).SetCategory("SimpleVariablesInjection,Unary both +-").Returns(-25);
                yield return new TestCaseData("-x-+y", variablesForSimpleVariablesInjection, true).SetCategory("SimpleVariablesInjection,Unary both +-").Returns(-25);
                yield return new TestCaseData("-x + +y", variablesForSimpleVariablesInjection, true).SetCategory("SimpleVariablesInjection,Unary both +-").Returns(15);
                yield return new TestCaseData("-x++y", variablesForSimpleVariablesInjection, true).SetCategory("SimpleVariablesInjection,Unary both +-").Returns(15);
                yield return new TestCaseData("-x++y", variablesForSimpleVariablesInjection, true).SetCategory("SimpleVariablesInjection,Unary both +-").Returns(15);
                yield return new TestCaseData("(-x + +y)", variablesForSimpleVariablesInjection, true).SetCategory("SimpleVariablesInjection,Unary both +-,Parenthis").Returns(15);
                yield return new TestCaseData("(-x++y)", variablesForSimpleVariablesInjection, true).SetCategory("SimpleVariablesInjection,Unary both +-,Parenthis").Returns(15);
                yield return new TestCaseData("-(-x++y)", variablesForSimpleVariablesInjection, true).SetCategory("SimpleVariablesInjection,Unary both +-,Parenthis").Returns(-15);

                yield return new TestCaseData("ISTHISREAL", variablesForSimpleVariablesInjection, false).SetCategory("SimpleVariablesInjection,IgnoreCase").Returns(true).SetCategory("Options, OptionCaseSensitiveEvaluationActive");
                yield return new TestCaseData("isthisreal", variablesForSimpleVariablesInjection, false).SetCategory("SimpleVariablesInjection,IgnoreCase").Returns(true).SetCategory("Options, OptionCaseSensitiveEvaluationActive");
                yield return new TestCaseData("iStHISrEAL", variablesForSimpleVariablesInjection, false).SetCategory("SimpleVariablesInjection,IgnoreCase").Returns(true).SetCategory("Options, OptionCaseSensitiveEvaluationActive");
                yield return new TestCaseData("isThisReal.tostring()", variablesForSimpleVariablesInjection, false).SetCategory("SimpleVariablesInjection,IgnoreCase").Returns("True").SetCategory("Options, OptionCaseSensitiveEvaluationActive");
                yield return new TestCaseData("abs(-1)", variablesForSimpleVariablesInjection, false).SetCategory("SimpleVariablesInjection,IgnoreCase").Returns(1).SetCategory("Options, OptionCaseSensitiveEvaluationActive");

                #endregion

                #region StringWithSquareBracketInIndexing

                Dictionary<string, object> variablesForStringWithSquareBracketInIndexing = new Dictionary<string, object>()
                {
                    { "dictionary", new Dictionary<string, string>()
                        {
                            { "Test[", "Test1" },
                            { "Test]", "Test2" },
                            { "Test[]", "Test3" },
                        }
                    }
                };

                yield return new TestCaseData("dictionary[\"Test[\"]", variablesForStringWithSquareBracketInIndexing, true).SetCategory("StringWithSquareBracketInIndexing").Returns("Test1");
                yield return new TestCaseData("dictionary[\"Test]\"]", variablesForStringWithSquareBracketInIndexing, true).SetCategory("StringWithSquareBracketInIndexing").Returns("Test2");
                yield return new TestCaseData("dictionary[\"Test[]\"]", variablesForStringWithSquareBracketInIndexing, true).SetCategory("StringWithSquareBracketInIndexing").Returns("Test3");

                #endregion

                #region On Instance and static + complex expressions

                Dictionary<string, object> onInstanceVariables = new Dictionary<string, object>()
                {
                    { "simpleArray", new object[] {2 , "Hello", true} },
                    { "otherArray", new object[] {2 , "Hello", true, new ClassForTest1() { IntProperty = 18 } } },
                    { "simpleList", new List<object>() {"Test" ,false, -15, 123.8f} },
                    { "nullVar", null },
                    { "simpleInt", 42 },
                    { "simpleChar", 'n' },
                    { "simpleLineFeed", '\n' },
                    { "customObject", new ClassForTest1() }
                };

                yield return new TestCaseData("simpleArray.Length", onInstanceVariables, true).SetCategory("Instance Property").Returns(3);
                yield return new TestCaseData("simpleList.Count", onInstanceVariables, true).SetCategory("Instance Property").Returns(4);
                yield return new TestCaseData("simpleArray?.Length", onInstanceVariables, true).SetCategory("Instance Property,Null Conditional Property").Returns(3);
                yield return new TestCaseData("simpleList?.Count", onInstanceVariables, true).SetCategory("Instance Property,Null Conditional Property").Returns(4);
                yield return new TestCaseData("nullVar?.Length", onInstanceVariables, true).SetCategory("Instance Property,Null Conditional Property").Returns(null);
                yield return new TestCaseData("nullVar?.Count", onInstanceVariables, true).SetCategory("Instance Property,Null Conditional Property").Returns(null);
                yield return new TestCaseData("simpleArray?[2]", onInstanceVariables, true).SetCategory("Instance Property,Null Conditional indexing").Returns(true);
                yield return new TestCaseData("simpleList?[2]", onInstanceVariables, true).SetCategory("Instance Property,Null Conditional indexing").Returns(-15);
                yield return new TestCaseData("nullVar?[2]", onInstanceVariables, true).SetCategory("Instance Property,Null Conditional indexing").Returns(null);

                yield return new TestCaseData("simpleInt.ToString()", onInstanceVariables, true).SetCategory("Instance Method").Returns("42");
                yield return new TestCaseData("simpleInt.ToString().Length", onInstanceVariables, true).SetCategory("Instance Method,Instance Property").Returns(2);

                yield return new TestCaseData("customObject.IntProperty", onInstanceVariables, true).SetCategory("Instance Property").Returns(25);
                yield return new TestCaseData("customObject?.IntProperty", onInstanceVariables, true).SetCategory("Instance Property").Returns(25);
                yield return new TestCaseData("customObject.intField", onInstanceVariables, true).SetCategory("Instance Field").Returns(12);
                yield return new TestCaseData("customObject?.intField", onInstanceVariables, true).SetCategory("Instance Field").Returns(12);
                yield return new TestCaseData("customObject.Add3To(9)", onInstanceVariables, true).SetCategory("Instance Method").Returns(12);
                yield return new TestCaseData("customObject?.Add3To(5)", onInstanceVariables, true).SetCategory("Instance Method").Returns(8);

                yield return new TestCaseData("ClassForTest1.StaticIntProperty", onInstanceVariables, true).SetCategory("Static Property").Returns(67);
                yield return new TestCaseData("ClassForTest1.StaticStringMethod(\"Bob\")", onInstanceVariables, true).SetCategory("Static Method").Returns("Hello Bob");

                yield return new TestCaseData("simpleInt.GetType()", onInstanceVariables, true).SetCategory("Instance Method,Instance Property,Type Manage").Returns(typeof(int));
                yield return new TestCaseData("simpleInt.GetType().Name", onInstanceVariables, true).SetCategory("Instance Method,Instance Property,Type Manage").Returns("Int32");

                yield return new TestCaseData("simpleInt.GetType().Name", onInstanceVariables, true).SetCategory("Instance Method,Instance Property,Type Manage").Returns("Int32");

                yield return new TestCaseData("simpleList.Find(o => o is int)", onInstanceVariables, true).SetCategory("Lambda function,Instance method,is Operator").Returns(-15);

                yield return new TestCaseData("List(simpleArray[1], simpleList?[0], nullVar?[4] ?? \"Bye\", \"How are you ?\").Find(t => t.Length < 4)", onInstanceVariables, true).SetCategory("Complex expression,Lambda function,Instance method,Instance Property,Null Conditional indexing, Null Coalescing Operator").Returns("Bye");
                yield return new TestCaseData("int.Parse(Regex.Match(\"Test 34 Hello / -World\", @\"\\d+\").Value) + simpleArray.ToList().Find(val => val is int)", onInstanceVariables, true).SetCategory("Complex expression,Static Method,Lambda function").Returns(36);
                yield return new TestCaseData("otherArray[3].IntProperty", onInstanceVariables, true).SetCategory("Indexing,Instance Property").Returns(18);
                yield return new TestCaseData("otherArray[3].intField", onInstanceVariables, true).SetCategory("Indexing,Instance Field").Returns(12);
                yield return new TestCaseData("(() => simpleInt + 1)()", onInstanceVariables, true).SetCategory("Complex expression").Returns(43);

                yield return new TestCaseData("simpleInt++", onInstanceVariables, true).SetCategory("Postfix operator, ++").Returns(42);
                yield return new TestCaseData("simpleInt++ - simpleInt", onInstanceVariables, true).SetCategory("Postfix operator, ++").Returns(-1);
                yield return new TestCaseData("simpleInt--", onInstanceVariables, true).SetCategory("Postfix operator, --").Returns(42);
                yield return new TestCaseData("simpleInt-- - simpleInt", onInstanceVariables, true).SetCategory("Postfix operator, --").Returns(1);
                #endregion

                #region Delegates as a variable

                Dictionary<string, object> delegatesInVariable = new Dictionary<string, object>()
                {
                    { "Add", new Func<int,int,int>((x, y) => x + y)},
                    { "Test", new Action<int>(x => x.ShouldBe(5))},
                };

                yield return new TestCaseData("Add(3, 4)", delegatesInVariable, true).SetCategory("Delegate as a variable").Returns(7);
                yield return new TestCaseData("Test(5)", delegatesInVariable, true).SetCategory("Delegate as a variable").Returns(null);

                #endregion

                #region Delegates as Property of object
                
                yield return new TestCaseData("customObject.AddAsDelegate(6, 10)", onInstanceVariables, true).SetCategory("Delegate as a instance Property").Returns(16);
                yield return new TestCaseData("ClassForTest1.AddAsStaticDelegate(6, 10)", onInstanceVariables, true).SetCategory("Delegate as a static Property").Returns(16);

                #endregion
            }
        }

        #endregion

        [TestCaseSource(nameof(TestCasesForWithCustomVariablesExpressionEvaluation))]
        public object WithCustomVariablesExpressionEvaluation(string expression, Dictionary<string, object> variables, bool caseSensitiveEvaluation)
        {
            ExpressionEvaluator evaluator = new ExpressionEvaluator(variables)
            {
                OptionCaseSensitiveEvaluationActive = caseSensitiveEvaluation
            };

            evaluator.Namespaces.Add("CodingSeb.ExpressionEvaluator.Tests");

            return evaluator.Evaluate(expression);
        }

        #endregion

        #region On the fly evaluation tests

        #region Test cases for On the fly evaluation
        [TestCase("3.Add(2)", ExpectedResult = 5, Category = "On the fly method")]
        [TestCase("3.MultipliedBy2", ExpectedResult = 6, Category = "On the fly property")]
        [TestCase("myVar + 2", ExpectedResult = 10, Category = "On the fly variable")]
        [TestCase("SayHello(\"Bob\")", ExpectedResult = "Hello Bob", Category = "On the fly variable")]
        #endregion
        public object OnTheFlyEvaluation(string expression)
        {
            ExpressionEvaluator evaluator = new ExpressionEvaluator();

            evaluator.EvaluateFunction += Evaluator_EvaluateFunction;

            evaluator.EvaluateVariable += Evaluator_EvaluateVariable;

            return evaluator.Evaluate(expression);
        }

        #region On the fly evaluation events handlers

        private void Evaluator_EvaluateFunction(object sender, FunctionEvaluationEventArg e)
        {
            if (e.Name.Equals("Add") && e.This is int intValue)
            {
                e.Value = intValue + (int)e.EvaluateArg(0);
            }
            else if (e.Name.Equals("SayHello") && e.Args.Count == 1)
            {
                e.Value = $"Hello {e.EvaluateArg(0)}";
            }
        }

        private void Evaluator_EvaluateVariable(object sender, VariableEvaluationEventArg e)
        {
            if (e.Name.Equals("MultipliedBy2") && e.This is int intValue)
            {
                e.Value = intValue * 2;
            }
            else if (e.Name.Equals("myVar"))
            {
                e.Value = 8;
            }
            else if (e.This != null && e.Name.Equals("Json"))
            {
                e.Value = JsonConvert.SerializeObject(e.This);
            }
        }

        #endregion

        #endregion

        #region Exception Throwing Evaluation

        #region Test cases source for With Custom Variables Expression Evaluation

        public static IEnumerable<TestCaseData> TestCasesForExceptionThrowingEvaluation
        {
            get
            {
                #region Options

                #region OptionCaseSensitiveEvaluationActive = true

                ExpressionEvaluator evaluator = new ExpressionEvaluator()
                {
                    OptionCaseSensitiveEvaluationActive = true
                };

                evaluator.Variables["isThisReal"] = true;

                yield return new TestCaseData(evaluator, "ISTHISREAL", typeof(ExpressionEvaluatorSyntaxErrorException)).SetCategory("Options").SetCategory("OptionCaseSensitiveEvaluationActive");
                yield return new TestCaseData(evaluator, "isthisreal", typeof(ExpressionEvaluatorSyntaxErrorException)).SetCategory("Options").SetCategory("OptionCaseSensitiveEvaluationActive");
                yield return new TestCaseData(evaluator, "iStHISrEAL", typeof(ExpressionEvaluatorSyntaxErrorException)).SetCategory("Options").SetCategory("OptionCaseSensitiveEvaluationActive");
                yield return new TestCaseData(evaluator, "isThisReal.tostring()", typeof(ExpressionEvaluatorSyntaxErrorException)).SetCategory("Options").SetCategory("OptionCaseSensitiveEvaluationActive");
                yield return new TestCaseData(evaluator, "abs(-1)", typeof(ExpressionEvaluatorSyntaxErrorException)).SetCategory("Options").SetCategory("OptionCaseSensitiveEvaluationActive");

                #endregion

                #region OptionFluidPrefixingActive = false

                evaluator = new ExpressionEvaluator()
                {
                    OptionFluidPrefixingActive = false
                };

                yield return new TestCaseData(evaluator, "List(1,2,3).FluidAdd(4).Count", typeof(ExpressionEvaluatorSyntaxErrorException)).SetCategory("Options").SetCategory("OptionFluidPrefixingActive");

                #endregion

                #region OptionCharEvaluationActive = false

                evaluator = new ExpressionEvaluator()
                {
                    OptionCharEvaluationActive = false
                };

                yield return new TestCaseData(evaluator, "'e'", typeof(ExpressionEvaluatorSyntaxErrorException)).SetCategory("Options").SetCategory("OptionCharEvaluationActive");
                yield return new TestCaseData(evaluator, "\"hell\" + 'o'", typeof(ExpressionEvaluatorSyntaxErrorException)).SetCategory("Options").SetCategory("OptionCharEvaluationActive");
                yield return new TestCaseData(evaluator, "\"Test\" + '\\n'", typeof(ExpressionEvaluatorSyntaxErrorException)).SetCategory("Options").SetCategory("OptionCharEvaluationActive");

                #endregion

                #region OptionStringEvaluationActive = false

                evaluator = new ExpressionEvaluator()
                {
                    OptionStringEvaluationActive = false
                };

                yield return new TestCaseData(evaluator, "\"hello\"", typeof(ExpressionEvaluatorSyntaxErrorException)).SetCategory("Options").SetCategory("OptionStringEvaluationActive");
                yield return new TestCaseData(evaluator, "3 + @\"xyz\".Length", typeof(ExpressionEvaluatorSyntaxErrorException)).SetCategory("Options").SetCategory("OptionStringEvaluationActive");
                yield return new TestCaseData(evaluator, "$\"Test { 5+5 } Test\"", typeof(ExpressionEvaluatorSyntaxErrorException)).SetCategory("Options").SetCategory("OptionStringEvaluationActive");

                #endregion

                #region OptionNewFunctionEvaluationActive = false

                evaluator = new ExpressionEvaluator()
                {
                    OptionNewFunctionEvaluationActive = false
                };

                evaluator.Namespaces.Add(typeof(ClassForTest1).Namespace);

                yield return new TestCaseData(evaluator, "new(ClassForTest1).GetType()", typeof(ExpressionEvaluatorSyntaxErrorException)).SetCategory("Options").SetCategory("OptionNewFunctionEvaluationActive");
                yield return new TestCaseData(evaluator, "new(ClassForTest2, 15).GetType()", typeof(ExpressionEvaluatorSyntaxErrorException)).SetCategory("Options").SetCategory("OptionNewFunctionEvaluationActive");
                yield return new TestCaseData(evaluator, "new(ClassForTest2, 15).Value1", typeof(ExpressionEvaluatorSyntaxErrorException)).SetCategory("Options").SetCategory("OptionNewFunctionEvaluationActive");

                #endregion

                #region OptionNewKeywordEvaluationActive = false

                evaluator = new ExpressionEvaluator()
                {
                    OptionNewKeywordEvaluationActive = false
                };

                evaluator.Namespaces.Add(typeof(ClassForTest1).Namespace);

                yield return new TestCaseData(evaluator, "new ClassForTest1().GetType()", typeof(ExpressionEvaluatorSyntaxErrorException)).SetCategory("Options").SetCategory("OptionNewKeywordEvaluationActive");
                yield return new TestCaseData(evaluator, "new ClassForTest2(15).GetType()", typeof(ExpressionEvaluatorSyntaxErrorException)).SetCategory("Options").SetCategory("OptionNewKeywordEvaluationActive");
                yield return new TestCaseData(evaluator, "new CodingSeb.ExpressionEvaluator.Tests.OtherNamespace.ClassInOtherNameSpace1().Value1", typeof(ExpressionEvaluatorSyntaxErrorException)).SetCategory("Options").SetCategory("OptionNewKeywordEvaluationActive");
                yield return new TestCaseData(evaluator, "new Regex(@\"\\w*[n]\\w*\").Match(\"Which word contains the desired letter ?\").Value", typeof(ExpressionEvaluatorSyntaxErrorException)).SetCategory("Options").SetCategory("OptionNewKeywordEvaluationActive");

                #endregion

                #region OptionStaticMethodsCallActive = false

                evaluator = new ExpressionEvaluator()
                {
                    OptionStaticMethodsCallActive = false
                };

                evaluator.Namespaces.Add(typeof(ClassForTest1).Namespace);

                yield return new TestCaseData(evaluator, "ClassForTest1.StaticStringMethod(\"Bob\")", typeof(ExpressionEvaluatorSyntaxErrorException)).SetCategory("Options").SetCategory("OptionStaticMethodsCallActive");

                #endregion

                #region OptionStaticMethodsCallActive = false

                evaluator = new ExpressionEvaluator()
                {
                    OptionStaticProperiesGetActive = false
                };

                evaluator.Namespaces.Add(typeof(ClassForTest1).Namespace);

                yield return new TestCaseData(evaluator, "ClassForTest1.StaticIntProperty", typeof(ExpressionEvaluatorSyntaxErrorException)).SetCategory("Options").SetCategory("OptionStaticProperiesGetActive");

                #endregion

                #region OptionInstanceMethodsCallActive = false

                evaluator = new ExpressionEvaluator()
                {
                    OptionInstanceMethodsCallActive = false
                };

                evaluator.Variables["customObject"] = new ClassForTest1();

                evaluator.Namespaces.Add(typeof(ClassForTest1).Namespace);

                yield return new TestCaseData(evaluator, "customObject.Add3To(9)", typeof(ExpressionEvaluatorSyntaxErrorException)).SetCategory("Options").SetCategory("OptionInstanceMethodsCallActive");

                #endregion

                #region OptionInstanceProperiesGetActive = false

                evaluator = new ExpressionEvaluator()
                {
                    OptionInstanceProperiesGetActive = false
                };

                evaluator.Variables["customObject"] = new ClassForTest1();

                evaluator.Namespaces.Add(typeof(ClassForTest1).Namespace);

                yield return new TestCaseData(evaluator, "customObject.IntProperty", typeof(ExpressionEvaluatorSyntaxErrorException)).SetCategory("Options").SetCategory("OptionInstanceProperiesGetActive");

                #endregion

                #region OptionIndexingActive = false

                evaluator = new ExpressionEvaluator()
                {
                    OptionIndexingActive = false
                };

                evaluator.Variables["dict"] = new Dictionary<string, int>() { { "intValue", 5 } };

                yield return new TestCaseData(evaluator, "List(1,2,3)[1]", typeof(ExpressionEvaluatorSyntaxErrorException)).SetCategory("Options").SetCategory("OptionIndexingActive");
                yield return new TestCaseData(evaluator, "dict[\"intValue\"]", typeof(ExpressionEvaluatorSyntaxErrorException)).SetCategory("Options").SetCategory("OptionIndexingActive");

                #endregion

                #endregion

                #region TypesToBlock

                evaluator = new ExpressionEvaluator();

                evaluator.TypesToBlock.Add(typeof(Regex));

                yield return new TestCaseData(evaluator, "new ExpressionEvaluation()", typeof(ExpressionEvaluatorSyntaxErrorException)).SetCategory("Options").SetCategory("TypesToBlock");
                yield return new TestCaseData(evaluator, "new Regex(@\"\\d+\").IsMatch(\"sdajflk32748safd\")", typeof(ExpressionEvaluatorSyntaxErrorException)).SetCategory("Options").SetCategory("TypesToBlock");

                #endregion
            }
        }

        #endregion

        [TestCaseSource(nameof(TestCasesForExceptionThrowingEvaluation))]
        public void ExceptionThrowingEvaluation(ExpressionEvaluator evaluator, string expression, Type exceptionType)
        {
            Assert.Catch(exceptionType, () => evaluator.Evaluate(expression));
        }

        #endregion
    }
}<|MERGE_RESOLUTION|>--- conflicted
+++ resolved
@@ -923,14 +923,10 @@
         [TestCase("List(\"hello\", \"bye\").Select(x => x.ToUpper()).ToList().FluidAdd(\"test\")[1]", ExpectedResult = "BYE", Category = "Complex expression,Fluid Functions")]
         [TestCase("List(\"hello\", \"bye\").Select(x => x.ToUpper()).ToList().FluidAdd(\"test\")[2]", ExpectedResult = "test", Category = "Complex expression,Fluid Functions")]
         [TestCase("List(\"hello\", \"bye\").Select(x => x.ToUpper()).ToList().FluidAdd(\"test\")[2]", ExpectedResult = "test", Category = "Complex expression,Fluid Functions")]
-<<<<<<< HEAD
-        [TestCase("$\"https://www.google.ch/search?q={System.Net.WebUtility.UrlEncode(\"test of request with url encode() ?\")}\"", ExpectedResult = "https://www.google.ch/search?q=test+of+request+with+url+encode()+%3F", Category = "Complex expression,Inline namespace")]
-=======
         [TestCase("$\"https://www.google.com/search?q={System.Net.WebUtility.UrlEncode(\"test of request with url encode() ?\")}\"", ExpectedResult = "https://www.google.com/search?q=test+of+request+with+url+encode()+%3F", Category = "Complex expression,Inline namespace")]
         [TestCase("new System.Xml.XmlDocument().FluidLoadXml(\"<root><element id='MyElement'>Xml Content</element></root>\").SelectSingleNode(\"//element[@id='MyElement']\").InnerXml", ExpectedResult = "Xml Content", Category = "Complex expression,Inline namespace,Fluid")]
         [TestCase("new System.Xml.XmlDocument().FluidLoadXml(\"<root><element id='MyElement'>Xml Content</element></root>\").ChildNodes[0].Name", ExpectedResult = "root", Category = "Complex expression,Inline namespace,Fluid,Custom Indexer")]
 
->>>>>>> 92a4c3f3
         #endregion
 
         #endregion
